import Py4GW
from Py4GWCoreLib import MultiThreading, Timer, Range, LootConfig, Routines, Utils, Overlay, IconsFontAwesome5, Keystroke, Key, ImGui, PyImGui
from Py4GWCoreLib import AgentArray, UIManager, ActionQueueManager
from Py4GWCoreLib import GLOBAL_CACHE

#from HeroAI.types import *
from HeroAI.globals import hero_formation
from HeroAI.constants import MELEE_RANGE_VALUE, RANGED_RANGE_VALUE, FOLLOW_DISTANCE_OUT_OF_COMBAT, MAX_NUM_PLAYERS, PARTY_WINDOW_HASH, PARTY_WINDOW_FRAME_OUTPOST_OFFSETS, PARTY_WINDOW_FRAME_EXPLORABLE_OFFSETS
#from HeroAI.shared_memory_manager import *
from HeroAI.utils import DistanceFromWaypoint, DistanceFromLeader
from HeroAI.players import RegisterPlayer, UpdatePlayers, RegisterHeroes
from HeroAI.game_option import UpdateGameOptions
from HeroAI.windows import DrawMainWindow, DrawControlPanelWindow, DrawMultiboxTools, DrawPanelButtons, DrawCandidateWindow, DrawFlaggingWindow, DrawOptions, DrawFlags, CompareAndSubmitGameOptions, SubmitGameOptions
from HeroAI.windows import DrawMessagingOptions
#from HeroAI.targeting import *
#from HeroAI.combat import *
from HeroAI.cache_data import CacheData
import math
from enum import Enum
import traceback

MODULE_NAME = "HeroAI"

cached_data = CacheData()

def HandleOutOfCombat(cached_data:CacheData):
    if not cached_data.data.is_combat_enabled:  # halt operation if combat is disabled
        return False
    if cached_data.data.in_aggro:
        return False

    return cached_data.combat_handler.HandleCombat(ooc= True)


def HandleCombat(cached_data:CacheData):
    if not cached_data.data.is_combat_enabled:  # halt operation if combat is disabled
        return False
    if not cached_data.data.in_aggro:
        return False

    return cached_data.combat_handler.HandleCombat(ooc= False)


thread_manager = MultiThreading(log_actions=True)
cached_data.in_looting_routine = False
looting_aftercast = Timer()
looting_aftercast.Start()


def SequentialLootingRoutine():
    global cached_data, looting_aftercast
    
    filtered_loot = LootConfig().GetfilteredLootArray(Range.Earshot.value, multibox_loot= True) # Changed for LootManager - aC
    # Loot filtered items
    #ActionQueueManager().ResetQueue("ACTION")
    Routines.Sequential.Items.LootItems(filtered_loot,log = False)
    looting_aftercast.Reset()
    cached_data.in_looting_routine = False



def Loot(cached_data:CacheData):
    global looting_aftercast
    if not cached_data.data.is_looting_enabled:  # halt operation if looting is disabled
        return False
    
    if cached_data.data.in_aggro:
        return False
    
    if cached_data.in_looting_routine:
        return True
    
    if not looting_aftercast.HasElapsed(1000):
        return False
    
    loot_array = LootConfig().GetfilteredLootArray(Range.Earshot.value, multibox_loot= True) # Changed for LootManager - aC
    if len(loot_array) == 0:
        return False

    cached_data.in_looting_routine = True
    thread_manager.stop_thread("SequentialLootingRoutine")
    thread_manager.add_thread("SequentialLootingRoutine", SequentialLootingRoutine)


following_flag = False
def Follow(cached_data:CacheData):
    global MELEE_RANGE_VALUE, RANGED_RANGE_VALUE, FOLLOW_DISTANCE_ON_COMBAT, following_flag
    
    if GLOBAL_CACHE.Player.GetAgentID() == GLOBAL_CACHE.Party.GetPartyLeaderID():
        cached_data.follow_throttle_timer.Reset()
        return False
    
    party_number = cached_data.data.own_party_number
    if not cached_data.data.is_following_enabled:  # halt operation if following is disabled
        return False

    follow_x = 0.0
    follow_y = 0.0
    follow_angle = -1.0

    if cached_data.HeroAI_vars.all_player_struct[party_number].IsFlagged: #my own flag
        follow_x = cached_data.HeroAI_vars.all_player_struct[party_number].FlagPosX
        follow_y = cached_data.HeroAI_vars.all_player_struct[party_number].FlagPosY
        follow_angle = cached_data.HeroAI_vars.all_player_struct[party_number].FollowAngle
        following_flag = False
    elif cached_data.HeroAI_vars.all_player_struct[0].IsFlagged:  # leader's flag
        follow_x = cached_data.HeroAI_vars.all_player_struct[0].FlagPosX
        follow_y = cached_data.HeroAI_vars.all_player_struct[0].FlagPosY
        follow_angle = cached_data.HeroAI_vars.all_player_struct[0].FollowAngle
        following_flag = True
    else:  # follow leader
        following_flag = False
        follow_x, follow_y = cached_data.data.party_leader_xy
        follow_angle = cached_data.data.party_leader_rotation_angle

    if cached_data.data.is_melee:
        FOLLOW_DISTANCE_ON_COMBAT = MELEE_RANGE_VALUE
    else:
        FOLLOW_DISTANCE_ON_COMBAT = RANGED_RANGE_VALUE

    if cached_data.data.in_aggro:
        follow_distance = FOLLOW_DISTANCE_ON_COMBAT
    else:
        follow_distance = FOLLOW_DISTANCE_OUT_OF_COMBAT

    angle_changed_pass = False
    if cached_data.data.angle_changed and (not cached_data.data.in_aggro):
        angle_changed_pass = True

    close_distance_check =  (DistanceFromWaypoint(follow_x, follow_y) <= follow_distance)
    
    if not angle_changed_pass and close_distance_check:
        return False
    

    hero_grid_pos = party_number + cached_data.data.party_hero_count + cached_data.data.party_henchman_count
    angle_on_hero_grid = follow_angle + Utils.DegToRad(hero_formation[hero_grid_pos])

    #if IsPointValid(follow_x, follow_y):
    #   return False
    if following_flag:
        xx = follow_x
        yy = follow_y
    else:   
        xx = Range.Touch.value * math.cos(angle_on_hero_grid) + follow_x
        yy = Range.Touch.value * math.sin(angle_on_hero_grid) + follow_y

    cached_data.data.angle_changed = False
    ActionQueueManager().ResetQueue("ACTION")
    #ConsoleLog("HeroAI follow","distance: " + str(DistanceFromWaypoint(follow_x, follow_y)) + "target: " + str(follow_distance))
    GLOBAL_CACHE.Player.Move(xx, yy)
    #ActionQueueManager().AddAction("ACTION", Player.Move, xx, yy)
    return True
    


def draw_Targeting_floating_buttons(cached_data:CacheData):
    if not cached_data.option_show_floating_targets:
        return
    if not GLOBAL_CACHE.Map.IsExplorable():
        return
    player_pos = GLOBAL_CACHE.Player.GetXY()
    enemy_array = Routines.Agents.GetFilteredEnemyArray(player_pos[0], player_pos[1], Range.SafeCompass.value)

    if len(enemy_array) == 0:
        return
    
    Overlay().BeginDraw()
    for agent_id in enemy_array:
        x,y,z = GLOBAL_CACHE.Agent.GetXYZ(agent_id)
        screen_x,screen_y = Overlay.WorldToScreen(x,y,z+25)
        if ImGui.floating_button(f"{IconsFontAwesome5.ICON_CROSSHAIRS}##fb_{agent_id}",screen_x,screen_y):         
            GLOBAL_CACHE.Player.ChangeTarget (agent_id)
            GLOBAL_CACHE.Player.Interact (agent_id, True)
            ActionQueueManager().AddAction("ACTION", Keystroke.PressAndReleaseCombo, [Key.Ctrl.value, Key.Space.value])
    Overlay().EndDraw()

      
#TabType 
class TabType(Enum):
    party = 1
    control_panel = 2
    candidates = 3
    flagging = 4
    config = 5
    debug = 6 
    messaging = 7
    
selected_tab:TabType = TabType.party

def DrawFramedContent(cached_data:CacheData,content_frame_id):
    global selected_tab
    
    if selected_tab == TabType.party:
        return
    
    child_left, child_top, child_right, child_bottom = UIManager.GetFrameCoords(content_frame_id) 
    width = child_right - child_left
    height = child_bottom - child_top 

    UIManager().DrawFrame(content_frame_id, Utils.RGBToColor(0, 0, 0, 255))
    
    flags = ( PyImGui.WindowFlags.NoCollapse | 
            PyImGui.WindowFlags.NoTitleBar |
            PyImGui.WindowFlags.NoResize
    )
    PyImGui.push_style_var(ImGui.ImGuiStyleVar.WindowRounding,0.0)
    PyImGui.set_next_window_pos(child_left, child_top)
    PyImGui.set_next_window_size(width, height)
    
    if PyImGui.begin("##heroai_framed_content",True, flags):
        match selected_tab:
            case TabType.control_panel:
                own_party_number = cached_data.data.own_party_number
                if own_party_number == 0:
                    #leader control panel
                    game_option = DrawPanelButtons(cached_data.HeroAI_vars.global_control_game_struct)
                    CompareAndSubmitGameOptions(cached_data,game_option)

                    if PyImGui.collapsing_header("Player Control"):
                        for index in range(MAX_NUM_PLAYERS):
                            if cached_data.HeroAI_vars.all_player_struct[index].IsActive and not cached_data.HeroAI_vars.all_player_struct[index].IsHero:
                                original_game_option = cached_data.HeroAI_vars.all_game_option_struct[index]
                                login_number = GLOBAL_CACHE.Party.Players.GetLoginNumberByAgentID(cached_data.HeroAI_vars.all_player_struct[index].PlayerID)
                                player_name = GLOBAL_CACHE.Party.Players.GetPlayerNameByLoginNumber(login_number)
                                if PyImGui.tree_node(f"{player_name}##ControlPlayer{index}"):
                                    game_option = DrawPanelButtons(original_game_option)
                                    SubmitGameOptions(cached_data, index, game_option, original_game_option)
                                    PyImGui.tree_pop()
                else:
                    #follower control panel
                    original_game_option = cached_data.HeroAI_vars.all_game_option_struct[own_party_number]
                    game_option = DrawPanelButtons(original_game_option)
                    SubmitGameOptions(cached_data,own_party_number,game_option,original_game_option)
            case TabType.candidates:
                DrawCandidateWindow(cached_data)
            case TabType.flagging:
                DrawFlaggingWindow(cached_data)
            case TabType.config:
                DrawOptions(cached_data)
            case TabType.messaging:
                # Placeholder for messaging tab
                DrawMessagingOptions(cached_data)

        
    PyImGui.end()
    PyImGui.pop_style_var(1)
    
       
def DrawEmbeddedWindow(cached_data:CacheData):
    global selected_tab
    parent_frame_id = UIManager.GetFrameIDByHash(PARTY_WINDOW_HASH)   
    outpost_content_frame_id = UIManager.GetChildFrameID( PARTY_WINDOW_HASH, PARTY_WINDOW_FRAME_OUTPOST_OFFSETS)
    explorable_content_frame_id = UIManager.GetChildFrameID( PARTY_WINDOW_HASH, PARTY_WINDOW_FRAME_EXPLORABLE_OFFSETS)
    
    if GLOBAL_CACHE.Map.IsMapReady() and GLOBAL_CACHE.Map.IsExplorable():
        content_frame_id = explorable_content_frame_id
    else:
        content_frame_id = outpost_content_frame_id
        
    left, top, right, bottom = UIManager.GetFrameCoords(parent_frame_id)  
    title_offset = 20
    frame_offset = 5
    height = bottom - top - title_offset
    width = right - left - frame_offset
     
    flags= ImGui.PushTransparentWindow()
    
    PyImGui.set_next_window_pos(left, top-35)
    PyImGui.set_next_window_size(width, 35)
    if PyImGui.begin("embedded contorl panel",True, flags):
        if PyImGui.begin_tab_bar("HeroAITabs"):
            if PyImGui.begin_tab_item(IconsFontAwesome5.ICON_USERS + "Party##PartyTab"):
                selected_tab = TabType.party
                PyImGui.end_tab_item()
            ImGui.show_tooltip("Party")
            if PyImGui.begin_tab_item(IconsFontAwesome5.ICON_RUNNING + "HeroAI##controlpanelTab"):
                selected_tab = TabType.control_panel
                PyImGui.end_tab_item()
            ImGui.show_tooltip("HeroAI Control Panel")
            if PyImGui.begin_tab_item(IconsFontAwesome5.ICON_BULLHORN + "##messagingTab"):
                selected_tab = TabType.messaging
                PyImGui.end_tab_item()
            ImGui.show_tooltip("Messaging")
            if GLOBAL_CACHE.Map.IsOutpost():
                if PyImGui.begin_tab_item(IconsFontAwesome5.ICON_USER_PLUS + "##candidatesTab"):
                    selected_tab = TabType.candidates
                    PyImGui.end_tab_item()
                ImGui.show_tooltip("Candidates")
            else:
                if PyImGui.begin_tab_item(IconsFontAwesome5.ICON_FLAG + "##flaggingTab"):
                    selected_tab = TabType.flagging
                    PyImGui.end_tab_item()
                ImGui.show_tooltip("Flagging")
            if PyImGui.begin_tab_item(IconsFontAwesome5.ICON_COGS + "##configTab"):
                selected_tab = TabType.config
                PyImGui.end_tab_item()
            ImGui.show_tooltip("Config")
            PyImGui.end_tab_bar()
    PyImGui.end()
    
    ImGui.PopTransparentWindow()    
    DrawFramedContent(cached_data,content_frame_id)
    
    

def UpdateStatus(cached_data:CacheData): 
    RegisterPlayer(cached_data)   
    RegisterHeroes(cached_data)
    UpdatePlayers(cached_data)      
    UpdateGameOptions(cached_data)   
    
    cached_data.UpdateGameOptions()

    DrawEmbeddedWindow(cached_data)
    if cached_data.ui_state_data.show_classic_controls:
        DrawMainWindow(cached_data)   
        DrawControlPanelWindow(cached_data)
        DrawMultiboxTools(cached_data)
   
    if not cached_data.data.is_explorable:  # halt operation if not in explorable area
        return
    
    if cached_data.data.is_in_cinematic:  # halt operation during cinematic
        return


    DrawFlags(cached_data)
    
    draw_Targeting_floating_buttons(cached_data)
    
    if (
        not cached_data.data.player_is_alive or
        DistanceFromLeader(cached_data) >= Range.SafeCompass.value or
        cached_data.data.player_is_knocked_down or 
        cached_data.combat_handler.InCastingRoutine() or 
        cached_data.data.player_is_casting
    ):
        return
    
    if cached_data.in_looting_routine:
        return
     
    cached_data.UdpateCombat()
    if HandleOutOfCombat(cached_data):
        return
    
    """
    if cached_data.data.player_is_moving:
        #keep following updated if we are already going
        if cached_data.follow_throttle_timer.IsExpired():
            Follow(cached_data)
        return
    else:
        cached_data.follow_throttle_timer.Reset()
    """
    
    if cached_data.data.player_is_moving:
        return
    
    if Loot(cached_data):
       return
   
    if cached_data.follow_throttle_timer.IsExpired():
        if Follow(cached_data):
            cached_data.follow_throttle_timer.Reset()
            return
        

    if HandleCombat(cached_data):
        cached_data.auto_attack_timer.Reset()
        return
    
    if not cached_data.data.in_aggro:
        return
    
    target_id = GLOBAL_CACHE.Player.GetTargetID()
    _, target_aliegance = GLOBAL_CACHE.Agent.GetAllegiance(target_id)
     
    if target_id == 0 or GLOBAL_CACHE.Agent.IsDead(target_id) or (target_aliegance != "Enemy"):
        if (cached_data.data.is_combat_enabled and (not cached_data.data.player_is_attacking) and (not cached_data.data.player_is_casting) and (not cached_data.data.player_is_moving)):
            cached_data.combat_handler.ChooseTarget()
            cached_data.auto_attack_timer.Reset()
            return
    
<<<<<<< HEAD
    
    target_id = GLOBAL_CACHE.Player.GetTargetID()
    if target_id == 0:
        cached_data.combat_handler.ChooseTarget()
        return
     
    _, target_aliegance = GLOBAL_CACHE.Agent.GetAllegiance(target_id)
    if target_aliegance != 'Enemy':
        cached_data.combat_handler.ChooseTarget()
        return
        
    
    
    #auto attack
    if cached_data.auto_attack_timer.HasElapsed(cached_data.auto_attack_time) and cached_data.data.weapon_type != 0:
        if (cached_data.data.is_combat_enabled and (not cached_data.data.player_is_attacking) and not cached_data.data.player_is_casting):
=======
    #auto attack
    if cached_data.auto_attack_timer.HasElapsed(cached_data.auto_attack_time) and cached_data.data.weapon_type != 0:
        if (cached_data.data.is_combat_enabled and (not cached_data.data.player_is_attacking) and (not cached_data.data.player_is_casting) and (not cached_data.data.player_is_moving)):
>>>>>>> 9e0da20d
            cached_data.combat_handler.ChooseTarget()
        cached_data.auto_attack_timer.Reset()
        cached_data.combat_handler.ResetSkillPointer()
        return

    
    
   
def configure():
    pass


def main():
    global cached_data
    try:
        if not Routines.Checks.Map.MapValid():
            return
        
        cached_data.Update()
        if cached_data.data.is_map_ready and cached_data.data.is_party_loaded:
            UpdateStatus(cached_data)



            
    except ImportError as e:
        Py4GW.Console.Log(MODULE_NAME, f"ImportError encountered: {str(e)}", Py4GW.Console.MessageType.Error)
        Py4GW.Console.Log(MODULE_NAME, f"Stack trace: {traceback.format_exc()}", Py4GW.Console.MessageType.Error)
    except ValueError as e:
        Py4GW.Console.Log(MODULE_NAME, f"ValueError encountered: {str(e)}", Py4GW.Console.MessageType.Error)
        Py4GW.Console.Log(MODULE_NAME, f"Stack trace: {traceback.format_exc()}", Py4GW.Console.MessageType.Error)
    except TypeError as e:
        Py4GW.Console.Log(MODULE_NAME, f"TypeError encountered: {str(e)}", Py4GW.Console.MessageType.Error)
        Py4GW.Console.Log(MODULE_NAME, f"Stack trace: {traceback.format_exc()}", Py4GW.Console.MessageType.Error)
    except Exception as e:
        # Catch-all for any other unexpected exceptions
        Py4GW.Console.Log(MODULE_NAME, f"Unexpected error encountered: {str(e)}", Py4GW.Console.MessageType.Error)
        Py4GW.Console.Log(MODULE_NAME, f"Stack trace: {traceback.format_exc()}", Py4GW.Console.MessageType.Error)
    finally:
        pass
        

if __name__ == "__main__":
    main()
<|MERGE_RESOLUTION|>--- conflicted
+++ resolved
@@ -383,28 +383,9 @@
             cached_data.auto_attack_timer.Reset()
             return
     
-<<<<<<< HEAD
-    
-    target_id = GLOBAL_CACHE.Player.GetTargetID()
-    if target_id == 0:
-        cached_data.combat_handler.ChooseTarget()
-        return
-     
-    _, target_aliegance = GLOBAL_CACHE.Agent.GetAllegiance(target_id)
-    if target_aliegance != 'Enemy':
-        cached_data.combat_handler.ChooseTarget()
-        return
-        
-    
-    
-    #auto attack
-    if cached_data.auto_attack_timer.HasElapsed(cached_data.auto_attack_time) and cached_data.data.weapon_type != 0:
-        if (cached_data.data.is_combat_enabled and (not cached_data.data.player_is_attacking) and not cached_data.data.player_is_casting):
-=======
     #auto attack
     if cached_data.auto_attack_timer.HasElapsed(cached_data.auto_attack_time) and cached_data.data.weapon_type != 0:
         if (cached_data.data.is_combat_enabled and (not cached_data.data.player_is_attacking) and (not cached_data.data.player_is_casting) and (not cached_data.data.player_is_moving)):
->>>>>>> 9e0da20d
             cached_data.combat_handler.ChooseTarget()
         cached_data.auto_attack_timer.Reset()
         cached_data.combat_handler.ResetSkillPointer()
