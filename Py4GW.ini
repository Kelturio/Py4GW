[settings]
py4gw_dll_name = Py4GW.dll
blackbox_dll_name = GWBlackBOX.dll
account_config_file = accounts.json
layout_mode = Compact Layout
show_compact_console = 1
autoexec_script = C:/Users/Apo/Py4GW_python_files/YAVB 1.0 by Apo (Vaettir bot).py

[Widget Manager]
x = 251
y = 28
enable_all = True
collapsed = True

[compact_console]
pos_x = 5
pos_y = 30
collapsed = 1

[Py4GW_Launcher]
app_version = 1.0.0

[expanded_console]
pos_x = 5
pos_y = 30
width = 600
height = 500
expanded_console_collapsed = 0

[Instance Timer]
category = Gameplay
subcategory = Overlays
enabled = True

[Return to outpost on defeat]
category = Gameplay
enabled = True
subcategory = Triggers

[Resign on enter Map]
category = Gameplay
enabled = False
subcategory = Triggers

[Skip Cinematics]
category = Gameplay
enabled = True
subcategory = Triggers

[Enter character on load]
category = Gameplay
enabled = True
subcategory = Triggers

[PCons]
category = Gameplay
subcategory = Triggers
enabled = False

[Travel]
category = Gameplay
subcategory = Utilities
enabled = True

[HeroAI]
category = Bots
subcategory = Multiboxing

[Py4GW_DEMO]
category = Coding
subcategory = Info
enabled = False

[Environment Upkeeper]
category = Environment
subcategory = Upkeeper
enabled = True

[Titles]
category = Gameplay
subcategory = Triggers
enabled = True

[Vanquish]
category = Gameplay
subcategory = Overlays
enabled = True

[HeroHelper]
category = Bots
subcategory = Helpers
enabled = False

[Icon Explorer]
category = Coding
subcategory = ImGui
enabled = False

[Color Picker]
category = Coding
subcategory = ImGui
enabled = False

[Drop Unyielding Aura]
category = Gameplay
subcategory = Triggers
enabled = False

[Inventory +]
category = Gameplay
subcategory = Utilities
enabled = True

[Mission Map +]
category = Gameplay
subcategory = Overlays
enabled = True

[Compass +]
category = Gameplay
subcategory = Overlays
enabled = False

[Agent Info]
category = Coding
subcategory = Info
enabled = False

[Loot]
category = Scripts
subcategory = Info
enabled = False

[RerollCharacter]
category = Gameplay
subcategory = Utilities
enabled = False

[PetHelper]
category = Bots
subcategory = Helpers
enabled = False

[Reroll Character]
category = Gameplay
subcategory = Utilities
enabled = True

[LootManager]
category = Gameplay
subcategory = Utilities
enabled = True

[Pet Helper]
category = Bots
subcategory = Helpers
enabled = True

[Action Queue Monitor]
category = Coding
subcategory = Info
enabled = False

[Switch Character]
category = Gameplay
subcategory = Utilities
enabled = False

[Dialog Sync]
category = Gameplay
subcategory = Utilities
enabled = False

[Survival Title Helper]
category = Bots
subcategory = Helpers
enabled = False

[SharedMem Monitor]
category = Coding
subcategory = Info
enabled = False

[Messaging]
category = Environment
subcategory = Messaging
enabled = True

[Heroic Refrain]
category = Gameplay
subcategory = Utilities
enabled = False

[CombatPrep]
category = Bots
subcategory = Helpers
<<<<<<< HEAD
enabled = True


# TODO: Add your category of your widget here
=======
enabled = False

[Blessed]
category = Gameplay
subcategory = Utilities
enabled = False
>>>>>>> 6823f62a
<|MERGE_RESOLUTION|>--- conflicted
+++ resolved
@@ -193,17 +193,4 @@
 
 [CombatPrep]
 category = Bots
-subcategory = Helpers
-<<<<<<< HEAD
-enabled = True
-
-
-# TODO: Add your category of your widget here
-=======
-enabled = False
-
-[Blessed]
-category = Gameplay
-subcategory = Utilities
-enabled = False
->>>>>>> 6823f62a
+subcategory = Helpers