import Py4GW
from Py4GWCoreLib import GLOBAL_CACHE, SpiritModelID, Timer, Routines, Range, Allegiance, AgentArray
from Py4GWCoreLib import Weapon
from .custom_skill import CustomSkillClass
from .targeting import TargetLowestAlly, TargetLowestAllyEnergy, TargetClusteredEnemy, TargetLowestAllyCaster, TargetLowestAllyMartial, TargetLowestAllyMelee, TargetLowestAllyRanged, GetAllAlliesArray
from .targeting import GetEnemyAttacking, GetEnemyCasting, GetEnemyCastingSpell, GetEnemyInjured, GetEnemyConditioned
from .targeting import GetEnemyHexed, GetEnemyDegenHexed, GetEnemyEnchanted, GetEnemyMoving, GetEnemyKnockedDown
from .types import SkillNature, Skilltarget, SkillType
from .constants import MAX_NUM_PLAYERS
from typing import Optional


MAX_SKILLS = 8
custom_skill_data_handler = CustomSkillClass()

SPIRIT_BUFF_MAP = {
    SpiritModelID.FROZEN_SOIL: GLOBAL_CACHE.Skill.GetID("Frozen_Soil"),
    SpiritModelID.LIFE: GLOBAL_CACHE.Skill.GetID("Life"),
    SpiritModelID.BLOODSONG: GLOBAL_CACHE.Skill.GetID("Bloodsong"),
    SpiritModelID.ANGER: GLOBAL_CACHE.Skill.GetID("Signet_of_Spirits"),
    SpiritModelID.HATE: GLOBAL_CACHE.Skill.GetID("Signet_of_Spirits"),
    SpiritModelID.SUFFERING: GLOBAL_CACHE.Skill.GetID("Signet_of_Spirits"),
    SpiritModelID.ANGUISH: GLOBAL_CACHE.Skill.GetID("Anguish"),
    SpiritModelID.DISENCHANTMENT: GLOBAL_CACHE.Skill.GetID("Disenchantment"),
    SpiritModelID.DISSONANCE: GLOBAL_CACHE.Skill.GetID("Dissonance"),
    SpiritModelID.PAIN: GLOBAL_CACHE.Skill.GetID("Pain"),
    SpiritModelID.SHADOWSONG: GLOBAL_CACHE.Skill.GetID("Shadowsong"),
    SpiritModelID.WANDERLUST: GLOBAL_CACHE.Skill.GetID("Wanderlust"),
    SpiritModelID.VAMPIRISM: GLOBAL_CACHE.Skill.GetID("Vampirism"),
    SpiritModelID.AGONY: GLOBAL_CACHE.Skill.GetID("Agony"),
    SpiritModelID.DISPLACEMENT: GLOBAL_CACHE.Skill.GetID("Displacement"),
    SpiritModelID.EARTHBIND: GLOBAL_CACHE.Skill.GetID("Earthbind"),
    SpiritModelID.EMPOWERMENT: GLOBAL_CACHE.Skill.GetID("Empowerment"),
    SpiritModelID.PRESERVATION: GLOBAL_CACHE.Skill.GetID("Preservation"),
    SpiritModelID.RECOVERY: GLOBAL_CACHE.Skill.GetID("Recovery"),
    SpiritModelID.RECUPERATION: GLOBAL_CACHE.Skill.GetID("Recuperation"),
    SpiritModelID.REJUVENATION: GLOBAL_CACHE.Skill.GetID("Rejuvenation"),
    SpiritModelID.SHELTER: GLOBAL_CACHE.Skill.GetID("Shelter"),
    SpiritModelID.SOOTHING: GLOBAL_CACHE.Skill.GetID("Soothing"),
    SpiritModelID.UNION: GLOBAL_CACHE.Skill.GetID("Union"),
    SpiritModelID.DESTRUCTION: GLOBAL_CACHE.Skill.GetID("Destruction"),
    SpiritModelID.RESTORATION: GLOBAL_CACHE.Skill.GetID("Restoration"),
    SpiritModelID.WINDS: GLOBAL_CACHE.Skill.GetID("Winds"),
    SpiritModelID.BRAMBLES: GLOBAL_CACHE.Skill.GetID("Brambles"),
    SpiritModelID.CONFLAGRATION: GLOBAL_CACHE.Skill.GetID("Conflagration"),
    SpiritModelID.ENERGIZING_WIND: GLOBAL_CACHE.Skill.GetID("Energizing_Wind"),
    SpiritModelID.EQUINOX: GLOBAL_CACHE.Skill.GetID("Equinox"),
    SpiritModelID.EDGE_OF_EXTINCTION: GLOBAL_CACHE.Skill.GetID("Edge_of_Extinction"),
    SpiritModelID.FAMINE: GLOBAL_CACHE.Skill.GetID("Famine"),
    SpiritModelID.FAVORABLE_WINDS: GLOBAL_CACHE.Skill.GetID("Favorable_Winds"),
    SpiritModelID.FERTILE_SEASON: GLOBAL_CACHE.Skill.GetID("Fertile_Season"),
    SpiritModelID.GREATER_CONFLAGRATION: GLOBAL_CACHE.Skill.GetID("Greater_Conflagration"),
    SpiritModelID.INFURIATING_HEAT: GLOBAL_CACHE.Skill.GetID("Infuriating_Heat"),
    SpiritModelID.LACERATE: GLOBAL_CACHE.Skill.GetID("Lacerate"),
    SpiritModelID.MUDDY_TERRAIN: GLOBAL_CACHE.Skill.GetID("Muddy_Terrain"),
    SpiritModelID.NATURES_RENEWAL: GLOBAL_CACHE.Skill.GetID("Natures_Renewal"),
    SpiritModelID.PESTILENCE: GLOBAL_CACHE.Skill.GetID("Pestilence"),
    SpiritModelID.PREDATORY_SEASON: GLOBAL_CACHE.Skill.GetID("Predatory_Season"),
    SpiritModelID.PRIMAL_ECHOES: GLOBAL_CACHE.Skill.GetID("Primal_Echoes"),
    SpiritModelID.QUICKENING_ZEPHYR: GLOBAL_CACHE.Skill.GetID("Quickening_Zephyr"),
    SpiritModelID.QUICKSAND: GLOBAL_CACHE.Skill.GetID("Quicksand"),
    SpiritModelID.ROARING_WINDS: GLOBAL_CACHE.Skill.GetID("Roaring_Winds"),
    SpiritModelID.SYMBIOSIS: GLOBAL_CACHE.Skill.GetID("Symbiosis"),
    SpiritModelID.TOXICITY: GLOBAL_CACHE.Skill.GetID("Toxicity"),
    SpiritModelID.TRANQUILITY: GLOBAL_CACHE.Skill.GetID("Tranquility"),
    SpiritModelID.WINTER: GLOBAL_CACHE.Skill.GetID("Winter"),
    SpiritModelID.WINNOWING: GLOBAL_CACHE.Skill.GetID("Winnowing"),
}

class CombatClass:
    global MAX_SKILLS, custom_skill_data_handler

    class SkillData:
        def __init__(self, slot):
            self.skill_id = GLOBAL_CACHE.SkillBar.GetSkillIDBySlot(slot)  # slot is 1 based
            self.skillbar_data = GLOBAL_CACHE.SkillBar.GetSkillData(slot)  # Fetch additional data from the skill bar
            self.custom_skill_data = custom_skill_data_handler.get_skill(self.skill_id)  # Retrieve custom skill data

    def __init__(self):
        import HeroAI.shared_memory_manager as shared_memory_manager
        """
        Initializes the CombatClass with an empty skill set and order.
        """
        self.skills = []
        self.skill_order = [0] * MAX_SKILLS
        self.skill_pointer = 0
        self.in_casting_routine = False
        self.aftercast = 0
        self.aftercast_timer = Timer()
        self.aftercast_timer.Start()
        self.ping_handler = Py4GW.PingHandler()
        self.oldCalledTarget = 0
        self.shared_memory_handler = shared_memory_manager.SharedMemoryManager()
        
        self.in_aggro = False
        self.is_targeting_enabled = False
        self.is_combat_enabled = False
        self.is_skill_enabled = []
        self.fast_casting_exists = False
        self.fast_casting_level = 0
        self.expertise_exists = False
        self.expertise_level = 0
        
        self.nearest_enemy = Routines.Agents.GetNearestEnemy(self.get_combat_distance())
        self.lowest_ally = TargetLowestAlly()
        self.lowest_ally_energy = TargetLowestAllyEnergy()
        self.nearest_npc = Routines.Agents.GetNearestNPC(Range.Spellcast.value)
        self.nearest_spirit = Routines.Agents.GetNearestSpirit(Range.Spellcast.value)
        self.lowest_minion = Routines.Agents.GetLowestMinion(Range.Spellcast.value)
        self.nearest_corpse = Routines.Agents.GetNearestCorpse(Range.Spellcast.value)
        
        self.energy_drain = GLOBAL_CACHE.Skill.GetID("Energy_Drain") 
        self.energy_tap = GLOBAL_CACHE.Skill.GetID("Energy_Tap")
        self.ether_lord = GLOBAL_CACHE.Skill.GetID("Ether_Lord")
        self.essence_strike = GLOBAL_CACHE.Skill.GetID("Essence_Strike")
        self.glowing_signet = GLOBAL_CACHE.Skill.GetID("Glowing_Signet")
        self.clamor_of_souls = GLOBAL_CACHE.Skill.GetID("Clamor_of_Souls")
        self.waste_not_want_not = GLOBAL_CACHE.Skill.GetID("Waste_Not_Want_Not")
        self.mend_body_and_soul = GLOBAL_CACHE.Skill.GetID("Mend_Body_and_Soul")
        self.grenths_balance = GLOBAL_CACHE.Skill.GetID("Grenths_Balance")
        self.deaths_retreat = GLOBAL_CACHE.Skill.GetID("Deaths_Retreat")
        self.plague_sending = GLOBAL_CACHE.Skill.GetID("Plague_Sending")
        self.plague_signet = GLOBAL_CACHE.Skill.GetID("Plague_Signet")
        self.plague_touch = GLOBAL_CACHE.Skill.GetID("Plague_Touch")
        self.golden_fang_strike = GLOBAL_CACHE.Skill.GetID("Golden_Fang_Strike")
        self.golden_fox_strike = GLOBAL_CACHE.Skill.GetID("Golden_Fox_Strike")
        self.golden_lotus_strike = GLOBAL_CACHE.Skill.GetID("Golden_Lotus_Strike")
        self.golden_phoenix_strike = GLOBAL_CACHE.Skill.GetID("Golden_Phoenix_Strike")
        self.golden_skull_strike = GLOBAL_CACHE.Skill.GetID("Golden_Skull_Strike")
        self.brutal_weapon = GLOBAL_CACHE.Skill.GetID("Brutal_Weapon")
        self.signet_of_removal = GLOBAL_CACHE.Skill.GetID("Signet_of_Removal")
        self.dwaynas_kiss = GLOBAL_CACHE.Skill.GetID("Dwaynas_Kiss")
        self.unnatural_signet = GLOBAL_CACHE.Skill.GetID("Unnatural_Signet")
        self.toxic_chill = GLOBAL_CACHE.Skill.GetID("Toxic_Chill")
        self.discord = GLOBAL_CACHE.Skill.GetID("Discord")
        self.empathic_removal = GLOBAL_CACHE.Skill.GetID("Empathic_Removal")
        self.iron_palm = GLOBAL_CACHE.Skill.GetID("Iron_Palm")
        self.melandrus_resilience = GLOBAL_CACHE.Skill.GetID("Melandrus_Resilience")
        self.necrosis = GLOBAL_CACHE.Skill.GetID("Necrosis")
        self.peace_and_harmony = GLOBAL_CACHE.Skill.GetID("Peace_and_Harmony")
        self.purge_signet = GLOBAL_CACHE.Skill.GetID("Purge_Signet")
        self.resilient_weapon = GLOBAL_CACHE.Skill.GetID("Resilient_Weapon")
        self.gaze_from_beyond = GLOBAL_CACHE.Skill.GetID("Gaze_from_Beyond")
        self.spirit_burn = GLOBAL_CACHE.Skill.GetID("Spirit_Burn")
        self.signet_of_ghostly_might = GLOBAL_CACHE.Skill.GetID("Signet_of_Ghostly_Might")
        self.burning = GLOBAL_CACHE.Skill.GetID("Burning")
        self.blind = GLOBAL_CACHE.Skill.GetID("Blind")
        self.cracked_armor = GLOBAL_CACHE.Skill.GetID("Cracked_Armor")
        self.crippled = GLOBAL_CACHE.Skill.GetID("Crippled")
        self.dazed = GLOBAL_CACHE.Skill.GetID("Dazed")
        self.deep_wound = GLOBAL_CACHE.Skill.GetID("Deep_Wound")
        self.disease = GLOBAL_CACHE.Skill.GetID("Disease")
        self.poison = GLOBAL_CACHE.Skill.GetID("Poison")
        self.weakness = GLOBAL_CACHE.Skill.GetID("Weakness")
        self.comfort_animal = GLOBAL_CACHE.Skill.GetID("Comfort_Animal")
        self.heal_as_one = GLOBAL_CACHE.Skill.GetID("Heal_as_One")
        self.heroic_refrain = GLOBAL_CACHE.Skill.GetID("Heroic_Refrain")
        
    def Update(self, cached_data):
        self.in_aggro = cached_data.in_aggro
        self.is_targeting_enabled = cached_data.is_targeting_enabled
        self.is_combat_enabled = cached_data.is_combat_enabled
        self.is_skill_enabled = cached_data.is_skill_enabled
        self.fast_casting_exists = cached_data.fast_casting_exists
        self.fast_casting_level = cached_data.fast_casting_level
        self.expertise_exists = cached_data.expertise_exists
        self.expertise_level = cached_data.expertise_level
        

    def PrioritizeSkills(self):
        """
        Create a priority-based skill execution order.
        """
        #initialize skillbar
        original_skills = []
        for i in range(MAX_SKILLS):
            original_skills.append(self.SkillData(i+1))

        # Initialize the pointer and tracking list
        ptr = 0
        ptr_chk = [False] * MAX_SKILLS
        ordered_skills = []
        
        priorities = [
            SkillNature.CustomA,
            SkillNature.Interrupt,
            SkillNature.CustomB,
            SkillNature.Enchantment_Removal,
            SkillNature.CustomC,
            SkillNature.Healing,
            SkillNature.CustomD,
            SkillNature.Resurrection,
            SkillNature.CustomE,
            SkillNature.Hex_Removal,
            SkillNature.CustomF,
            SkillNature.Condi_Cleanse,
            SkillNature.CustomG,
            SkillNature.SelfTargeted,
            SkillNature.CustomH,
            SkillNature.EnergyBuff,
            SkillNature.CustomI,
            SkillNature.Buff,
            SkillNature.CustomJ,
            SkillNature.OffensiveA,
            SkillNature.CustomK,
            SkillNature.OffensiveB,
            SkillNature.CustomL,
            SkillNature.OffensiveC,
            SkillNature.CustomM,
            SkillNature.Offensive,
            SkillNature.CustomN,
        ]

        for priority in priorities:
            #for i in range(ptr,MAX_SKILLS):
            for i in range(MAX_SKILLS):
                skill = original_skills[i]
                if not ptr_chk[i] and skill.custom_skill_data.Nature == priority.value:
                    self.skill_order[ptr] = i
                    ptr_chk[i] = True
                    ptr += 1
                    ordered_skills.append(skill)
        
        skill_types = [
            SkillType.Form,
            SkillType.Enchantment,
            SkillType.EchoRefrain,
            SkillType.WeaponSpell,
            SkillType.Chant,
            SkillType.Preparation,
            SkillType.Ritual,
            SkillType.Ward,
            SkillType.Well,
            SkillType.Stance,
            SkillType.Shout,
            SkillType.Glyph,
            SkillType.Signet,
            SkillType.Hex,
            SkillType.Trap,
            SkillType.Spell,
            SkillType.Skill,
            SkillType.PetAttack,
            SkillType.Attack,
        ]

        
        for skill_type in skill_types:
            #for i in range(ptr,MAX_SKILLS):
            for i in range(MAX_SKILLS):
                skill = original_skills[i]
                if not ptr_chk[i] and skill.custom_skill_data.SkillType == skill_type.value:
                    self.skill_order[ptr] = i
                    ptr_chk[i] = True
                    ptr += 1
                    ordered_skills.append(skill)

        combos = [3, 2, 1]  # Dual attack, off-hand attack, lead attack
        for combo in combos:
            #for i in range(ptr,MAX_SKILLS):
            for i in range(MAX_SKILLS):
                skill = original_skills[i]
                if not ptr_chk[i] and GLOBAL_CACHE.Skill.Data.GetCombo(skill.skill_id) == combo:
                    self.skill_order[ptr] = i
                    ptr_chk[i] = True
                    ptr += 1
                    ordered_skills.append(skill)
        
        # Fill in remaining unprioritized skills
        for i in range(MAX_SKILLS):
            if not ptr_chk[i]:
                self.skill_order[ptr] = i
                ptr_chk[i] = True
                ptr += 1
                ordered_skills.append(original_skills[i])
        
        self.skills = ordered_skills
        
        
    def GetSkills(self):
        """
        Retrieve the prioritized skill set.
        """
        return self.skills
        

    def GetOrderedSkill(self, index:int)-> Optional[SkillData]:
        """
        Retrieve the skill at the given index in the prioritized order.
        """
        if 0 <= index < MAX_SKILLS:
            return self.skills[index]
        return None  # Return None if the index is out of bounds

    def AdvanceSkillPointer(self):
        self.skill_pointer += 1
        if self.skill_pointer >= MAX_SKILLS:
            self.skill_pointer = 0
            
    def ResetSkillPointer(self):
        self.skill_pointer = 0
        
    def SetSkillPointer(self, pointer):
        if 0 <= pointer < MAX_SKILLS:
            self.skill_pointer = pointer
        else:
            self.skill_pointer = 0
            
    def GetSkillPointer(self):
        return self.skill_pointer
            
    def GetEnergyValues(self,agent_id):
        for i in range(MAX_NUM_PLAYERS):
            player_data = self.shared_memory_handler.get_player(i)
            if player_data and player_data["IsActive"] and player_data["PlayerID"] == agent_id:
                return player_data["Energy"]
        return 1.0 #default return full energy to prevent issues

    def IsSkillReady(self, slot):
        original_index = self.skill_order[slot] 
        
        if self.skills[slot].skill_id == 0:
            return False

        if self.skills[slot].skillbar_data.recharge != 0:
            return False
        
        return self.is_skill_enabled[original_index]
        
    def InCastingRoutine(self):
        if self.aftercast_timer.HasElapsed(self.aftercast):
            self.in_casting_routine = False
            #if self.in_aggro:
            #    self.ChooseTarget(interact=True)
            self.aftercast_timer.Reset()

        return self.in_casting_routine
 
    def GetPartyTargetID(self):
        if not GLOBAL_CACHE.Party.IsPartyLoaded():
            return 0

        players = GLOBAL_CACHE.Party.GetPlayers()
        target = players[0].called_target_id

        if GLOBAL_CACHE.Agent.IsValid(target):
            return target  
        
        return 0 

    def SafeChangeTarget(self, target_id):
        if GLOBAL_CACHE.Agent.IsValid(target_id):
            GLOBAL_CACHE.Player.ChangeTarget(target_id)
            
    def SafeInteract(self, target_id):
        if GLOBAL_CACHE.Agent.IsValid(target_id):
            GLOBAL_CACHE.Player.ChangeTarget(target_id)
            GLOBAL_CACHE.Player.Interact(target_id, False)


    def GetPartyTarget(self):
        party_target = self.GetPartyTargetID()
        if self.is_targeting_enabled and party_target != 0:
            current_target = GLOBAL_CACHE.Player.GetTargetID()
            if current_target != party_target:
                if GLOBAL_CACHE.Agent.IsLiving(party_target):
                    _, alliegeance = GLOBAL_CACHE.Agent.GetAllegiance(party_target)
                    if alliegeance != 'Ally' and alliegeance != 'NPC/Minipet' and self.is_combat_enabled:
                        self.SafeChangeTarget(party_target)
                        return party_target
        return 0

    def get_combat_distance(self):
        return Range.Spellcast.value if self.in_aggro else Range.Earshot.value

    def GetAppropiateTarget(self, slot):
        v_target = 0

        if not self.is_targeting_enabled:
            return GLOBAL_CACHE.Player.GetTargetID()

        targeting_strict = self.skills[slot].custom_skill_data.Conditions.TargetingStrict
        target_allegiance = self.skills[slot].custom_skill_data.TargetAllegiance
        
        
        nearest_enemy = Routines.Agents.GetNearestEnemy(self.get_combat_distance())
        lowest_ally = TargetLowestAlly(filter_skill_id=self.skills[slot].skill_id)

        if self.skills[slot].skill_id == self.heroic_refrain:
            if not self.HasEffect(GLOBAL_CACHE.Player.GetAgentID(), self.heroic_refrain):
                return GLOBAL_CACHE.Player.GetAgentID()

        if target_allegiance == Skilltarget.Enemy:
            v_target = self.GetPartyTarget()
            if v_target == 0:
                v_target = nearest_enemy
        elif target_allegiance == Skilltarget.EnemyCaster:
            v_target = Routines.Agents.GetNearestEnemyCaster(self.get_combat_distance())
            if v_target == 0 and not targeting_strict:
                v_target =nearest_enemy
        elif target_allegiance == Skilltarget.EnemyMartial:
            v_target = Routines.Agents.GetNearestEnemyMartial(self.get_combat_distance())
            if v_target == 0 and not targeting_strict:
                v_target = nearest_enemy
        elif target_allegiance == Skilltarget.EnemyMartialMelee:
            v_target = Routines.Agents.GetNearestEnemyMelee(self.get_combat_distance())
            if v_target == 0 and not targeting_strict:
                v_target = nearest_enemy
        elif target_allegiance == Skilltarget.EnemyClustered:
            v_target = TargetClusteredEnemy(self.get_combat_distance())
            if v_target == 0 and not targeting_strict:
                v_target = nearest_enemy
        elif target_allegiance == Skilltarget.EnemyAttacking:
            v_target = GetEnemyAttacking(self.get_combat_distance())
            if v_target == 0 and not targeting_strict:
                v_target = nearest_enemy
        elif target_allegiance == Skilltarget.EnemyCasting:
            v_target = GetEnemyCasting(self.get_combat_distance())
            if v_target == 0 and not targeting_strict:
                v_target = nearest_enemy          
        elif target_allegiance == Skilltarget.EnemyCastingSpell:
            v_target = GetEnemyCastingSpell(self.get_combat_distance())
            if v_target == 0 and not targeting_strict:
                v_target = nearest_enemy
        elif target_allegiance == Skilltarget.EnemyInjured:
            v_target = GetEnemyInjured(self.get_combat_distance())
            if v_target == 0 and not targeting_strict:
                v_target = nearest_enemy
        elif target_allegiance == Skilltarget.EnemyConditioned:
            v_target = GetEnemyConditioned(self.get_combat_distance())
            if v_target == 0 and not targeting_strict:
                v_target = nearest_enemy
        elif target_allegiance == Skilltarget.EnemyHexed:
            v_target = GetEnemyHexed(self.get_combat_distance())
            if v_target == 0 and not targeting_strict:
                v_target = nearest_enemy
        elif target_allegiance == Skilltarget.EnemyDegenHexed:
            v_target = GetEnemyDegenHexed(self.get_combat_distance())
            if v_target == 0 and not targeting_strict:
                v_target = nearest_enemy
        elif target_allegiance == Skilltarget.EnemyEnchanted:
            v_target = GetEnemyEnchanted(self.get_combat_distance())
            if v_target == 0 and not targeting_strict:
                v_target = nearest_enemy
        elif target_allegiance == Skilltarget.EnemyMoving:
            v_target = GetEnemyMoving(self.get_combat_distance())
            if v_target == 0 and not targeting_strict:
                v_target = nearest_enemy
        elif target_allegiance == Skilltarget.EnemyKnockedDown:
            v_target = GetEnemyKnockedDown(self.get_combat_distance())
            if v_target == 0 and not targeting_strict:
                v_target = nearest_enemy           
        elif target_allegiance == Skilltarget.AllyMartialRanged:
            v_target = Routines.Agents.GetNearestEnemyRanged(self.get_combat_distance())
            if v_target == 0 and not targeting_strict:
                v_target = nearest_enemy
        elif target_allegiance == Skilltarget.Ally:
            v_target = lowest_ally
        elif target_allegiance == Skilltarget.AllyCaster:
            v_target = TargetLowestAllyCaster(filter_skill_id=self.skills[slot].skill_id)
            if v_target == 0 and not targeting_strict:
                v_target = lowest_ally
        elif target_allegiance == Skilltarget.AllyMartial:
            v_target = TargetLowestAllyMartial(filter_skill_id=self.skills[slot].skill_id)
            if v_target == 0 and not targeting_strict:
                v_target = lowest_ally
        elif target_allegiance == Skilltarget.AllyMartialMelee:
            v_target = TargetLowestAllyMelee(filter_skill_id=self.skills[slot].skill_id)
            if v_target == 0 and not targeting_strict:
                v_target = lowest_ally
        elif target_allegiance == Skilltarget.AllyMartialRanged:
            v_target = TargetLowestAllyRanged(filter_skill_id=self.skills[slot].skill_id)
            if v_target == 0 and not targeting_strict:
                v_target = lowest_ally
        elif target_allegiance == Skilltarget.OtherAlly:
            if self.skills[slot].custom_skill_data.Nature == SkillNature.EnergyBuff.value:
                v_target = TargetLowestAllyEnergy(other_ally=True, filter_skill_id=self.skills[slot].skill_id)
                #print("Energy Buff Target: ", RawAgentArray().get_name(v_target))
            else:
                v_target = TargetLowestAlly(other_ally=True, filter_skill_id=self.skills[slot].skill_id)
        elif target_allegiance == Skilltarget.Self:
            v_target = GLOBAL_CACHE.Player.GetAgentID()
        elif target_allegiance == Skilltarget.Pet:
            v_target = GLOBAL_CACHE.Party.Pets.GetPetID(GLOBAL_CACHE.Player.GetAgentID())
        elif target_allegiance == Skilltarget.DeadAlly:
            v_target = Routines.Agents.GetDeadAlly(Range.Spellcast.value)
        elif target_allegiance == Skilltarget.Spirit:
            v_target = Routines.Agents.GetNearestSpirit(Range.Spellcast.value)
        elif target_allegiance == Skilltarget.Minion:
            v_target = Routines.Agents.GetLowestMinion(Range.Spellcast.value)
        elif target_allegiance == Skilltarget.Corpse:
            v_target = Routines.Agents.GetNearestCorpse(Range.Spellcast.value)
        else:
            v_target = self.GetPartyTarget()
            if v_target == 0:
                v_target = nearest_enemy
        return v_target

    def IsPartyMember(self, agent_id):
        for i in range(MAX_NUM_PLAYERS):
            player_data = self.shared_memory_handler.get_player(i)
            if player_data and player_data["IsActive"] and player_data["PlayerID"] == agent_id:
                return True
            
        allegiance , _ = GLOBAL_CACHE.Agent.GetAllegiance(agent_id)
        if allegiance == Allegiance.SpiritPet.value and not GLOBAL_CACHE.Agent.IsSpawned(agent_id):
            return True
        
        return False
        
    def HasEffect(self, agent_id, skill_id, exact_weapon_spell=False):
        """
        alliegeance, _ = Agent.GetAllegiance(agent_id)
        
        if alliegeance == Allegiance.NpcMinipet:
            return True
        """
        result = False
        custom_skill_data = custom_skill_data_handler.get_skill(skill_id)
        shared_effects = getattr(custom_skill_data.Conditions, "SharedEffects", []) if custom_skill_data else []


        if self.IsPartyMember(agent_id):
            player_buffs = self.shared_memory_handler.get_agent_buffs(agent_id)
            for buff in player_buffs:                
                if buff == skill_id or buff in shared_effects:
                    result = True
        else:
            result = (
                GLOBAL_CACHE.Effects.BuffExists(agent_id, skill_id) 
                or GLOBAL_CACHE.Effects.EffectExists(agent_id, skill_id)
                or any(GLOBAL_CACHE.Effects.BuffExists(agent_id, shared_buff) or GLOBAL_CACHE.Effects.EffectExists(agent_id, shared_buff) for shared_buff in shared_effects))

        if not result and not exact_weapon_spell:
           skilltype, _ = GLOBAL_CACHE.Skill.GetType(skill_id)
           if skilltype == SkillType.WeaponSpell.value:
               result = GLOBAL_CACHE.Agent.IsWeaponSpelled(agent_id)

        return result


    def AreCastConditionsMet(self, slot, vTarget):
        number_of_features = 0
        feature_count = 0

        Conditions = self.skills[slot].custom_skill_data.Conditions

        """ Check if the skill is a resurrection skill and the target is dead """
        if self.skills[slot].custom_skill_data.Nature == SkillNature.Resurrection.value:
            return True if not GLOBAL_CACHE.Agent.IsAlive(vTarget) else False


        if self.skills[slot].custom_skill_data.Conditions.UniqueProperty:
            """ check all UniqueProperty skills """
            if (self.skills[slot].skill_id == self.energy_drain or 
                self.skills[slot].skill_id == self.energy_tap or
                self.skills[slot].skill_id == self.ether_lord 
                ):
                return self.GetEnergyValues(GLOBAL_CACHE.Player.GetAgentID()) < Conditions.LessEnergy
        
            if (self.skills[slot].skill_id == self.essence_strike):
                energy = self.GetEnergyValues(GLOBAL_CACHE.Player.GetAgentID()) < Conditions.LessEnergy
                return energy and (Routines.Agents.GetNearestSpirit(Range.Spellcast.value) != 0)

            if (self.skills[slot].skill_id == self.glowing_signet):
                energy= self.GetEnergyValues(GLOBAL_CACHE.Player.GetAgentID()) < Conditions.LessEnergy
                return energy and self.HasEffect(vTarget, self.burning)

            if (self.skills[slot].skill_id == self.clamor_of_souls):
                energy = self.GetEnergyValues(GLOBAL_CACHE.Player.GetAgentID()) < Conditions.LessEnergy
                weapon_type, _ = GLOBAL_CACHE.Agent.GetWeaponType(GLOBAL_CACHE.Player.GetAgentID())
                return energy and weapon_type == 0

            if (self.skills[slot].skill_id == self.waste_not_want_not):
                energy= self.GetEnergyValues(GLOBAL_CACHE.Player.GetAgentID()) < Conditions.LessEnergy
                return energy and not GLOBAL_CACHE.Agent.IsCasting(vTarget) and not GLOBAL_CACHE.Agent.IsAttacking(vTarget)

            if (self.skills[slot].skill_id == self.mend_body_and_soul):
                spirits_exist = Routines.Agents.GetNearestSpirit(Range.Earshot.value)
                life = GLOBAL_CACHE.Agent.GetHealth(GLOBAL_CACHE.Player.GetAgentID()) < Conditions.LessLife
                return life or (spirits_exist and GLOBAL_CACHE.Agent.IsConditioned(vTarget))

            if (self.skills[slot].skill_id == self.grenths_balance):
                life = GLOBAL_CACHE.Agent.GetHealth(GLOBAL_CACHE.Player.GetAgentID()) < Conditions.LessLife
                return life and GLOBAL_CACHE.Agent.GetHealth(GLOBAL_CACHE.Player.GetAgentID()) < GLOBAL_CACHE.Agent.GetHealth(vTarget)

            if (self.skills[slot].skill_id == self.deaths_retreat):
                return GLOBAL_CACHE.Agent.GetHealth(GLOBAL_CACHE.Player.GetAgentID()) < GLOBAL_CACHE.Agent.GetHealth(vTarget)

            if (self.skills[slot].skill_id == self.plague_sending or
                self.skills[slot].skill_id == self.plague_signet or
                self.skills[slot].skill_id == self.plague_touch
                ):
                return GLOBAL_CACHE.Agent.IsConditioned(GLOBAL_CACHE.Player.GetAgentID())

            if (self.skills[slot].skill_id == self.golden_fang_strike or
                self.skills[slot].skill_id == self.golden_fox_strike or
                self.skills[slot].skill_id == self.golden_lotus_strike or
                self.skills[slot].skill_id == self.golden_phoenix_strike or
                self.skills[slot].skill_id == self.golden_skull_strike
                ):
                return GLOBAL_CACHE.Agent.IsEnchanted(GLOBAL_CACHE.Player.GetAgentID())

            if (self.skills[slot].skill_id == self.brutal_weapon):
                return not GLOBAL_CACHE.Agent.IsEnchanted(GLOBAL_CACHE.Player.GetAgentID())

            if (self.skills[slot].skill_id == self.signet_of_removal):
                return not GLOBAL_CACHE.Agent.IsEnchanted(vTarget) and GLOBAL_CACHE.Agent.IsConditioned(vTarget)

            if (self.skills[slot].skill_id == self.dwaynas_kiss or
                self.skills[slot].skill_id == self.unnatural_signet or
                self.skills[slot].skill_id == self.toxic_chill
                ):
                return GLOBAL_CACHE.Agent.IsHexed(vTarget) or GLOBAL_CACHE.Agent.IsEnchanted(vTarget)

            if (self.skills[slot].skill_id == self.discord):
                return (GLOBAL_CACHE.Agent.IsHexed(vTarget) and GLOBAL_CACHE.Agent.IsConditioned(vTarget)) or (GLOBAL_CACHE.Agent.IsEnchanted(vTarget))

            if (self.skills[slot].skill_id == self.empathic_removal or
                self.skills[slot].skill_id == self.iron_palm or
                self.skills[slot].skill_id == self.melandrus_resilience or
                self.skills[slot].skill_id == self.necrosis or
                self.skills[slot].skill_id == self.peace_and_harmony or
                self.skills[slot].skill_id == self.purge_signet or
                self.skills[slot].skill_id == self.resilient_weapon
                ):
                return GLOBAL_CACHE.Agent.IsHexed(vTarget) or GLOBAL_CACHE.Agent.IsConditioned(vTarget)

            if (self.skills[slot].skill_id == self.gaze_from_beyond or
                self.skills[slot].skill_id == self.spirit_burn or
                self.skills[slot].skill_id == self.signet_of_ghostly_might
                ):
                return True if Routines.Agents.GetNearestSpirit(Range.Spellcast.value) != 0 else False
            
            if (self.skills[slot].skill_id == self.comfort_animal or
                self.skills[slot].skill_id == self.heal_as_one
                ):
                LessLife = GLOBAL_CACHE.Agent.GetHealth(vTarget) < Conditions.LessLife
                dead = not GLOBAL_CACHE.Agent.IsAlive(vTarget)
                return LessLife or dead
                

            return True  # if no unique property is configured, return True for all UniqueProperty

        feature_count += (1 if Conditions.IsAlive else 0)
        feature_count += (1 if Conditions.HasCondition else 0)
        feature_count += (1 if Conditions.HasBleeding else 0)
        feature_count += (1 if Conditions.HasBlindness else 0)
        feature_count += (1 if Conditions.HasBurning else 0)
        feature_count += (1 if Conditions.HasCrackedArmor else 0)
        feature_count += (1 if Conditions.HasCrippled else 0)
        feature_count += (1 if Conditions.HasDazed else 0)
        feature_count += (1 if Conditions.HasDeepWound else 0)
        feature_count += (1 if Conditions.HasDisease else 0)
        feature_count += (1 if Conditions.HasPoison else 0)
        feature_count += (1 if Conditions.HasWeakness else 0)
        feature_count += (1 if Conditions.HasWeaponSpell else 0)
        feature_count += (1 if Conditions.HasEnchantment else 0)
        feature_count += (1 if Conditions.HasDervishEnchantment else 0)
        feature_count += (1 if Conditions.HasHex else 0)
        feature_count += (1 if Conditions.HasChant else 0)
        feature_count += (1 if Conditions.IsCasting else 0)
        feature_count += (1 if Conditions.IsKnockedDown else 0)
        feature_count += (1 if Conditions.IsMoving else 0)
        feature_count += (1 if Conditions.IsAttacking else 0)
        feature_count += (1 if Conditions.IsHoldingItem else 0)
        feature_count += (1 if Conditions.LessLife > 0 else 0)
        feature_count += (1 if Conditions.MoreLife > 0 else 0)
        feature_count += (1 if Conditions.LessEnergy > 0 else 0)
        feature_count += (1 if Conditions.Overcast > 0 else 0)
        feature_count += (1 if Conditions.IsPartyWide else 0)
        feature_count += (1 if Conditions.RequiresSpiritInEarshot else 0)
        feature_count += (1 if Conditions.EnemiesInRange > 0 else 0)
        feature_count += (1 if Conditions.AlliesInRange > 0 else 0)

        if Conditions.IsAlive:
            if GLOBAL_CACHE.Agent.IsAlive(vTarget):
                number_of_features += 1

        is_conditioned = GLOBAL_CACHE.Agent.IsConditioned(vTarget)
        is_bleeding = GLOBAL_CACHE.Agent.IsBleeding(vTarget)
        is_blind = self.HasEffect(vTarget, self.blind)
        is_burning = self.HasEffect(vTarget, self.burning)
        is_cracked_armor = self.HasEffect(vTarget, self.cracked_armor)
        is_crippled = GLOBAL_CACHE.Agent.IsCrippled(vTarget)
        is_dazed = self.HasEffect(vTarget, self.dazed)
        is_deep_wound = self.HasEffect(vTarget, self.deep_wound)
        is_disease = self.HasEffect(vTarget, self.disease)
        is_poison = GLOBAL_CACHE.Agent.IsPoisoned(vTarget)
        is_weakness = self.HasEffect(vTarget, self.weakness)
        
        if Conditions.HasCondition:
            if (is_conditioned or 
                is_bleeding or 
                is_blind or 
                is_burning or 
                is_cracked_armor or 
                is_crippled or 
                is_dazed or 
                is_deep_wound or 
                is_disease or 
                is_poison or 
                is_weakness):
                number_of_features += 1


        if Conditions.HasBleeding:
            if is_bleeding:
                number_of_features += 1

        if Conditions.HasBlindness:
            if is_blind:
                number_of_features += 1

        if Conditions.HasBurning:
            if is_burning:
                number_of_features += 1

        if Conditions.HasCrackedArmor:
            if is_cracked_armor:
                number_of_features += 1
          
        if Conditions.HasCrippled:
            if is_crippled:
                number_of_features += 1
                
        if Conditions.HasDazed:
            if is_dazed:
                number_of_features += 1
          
        if Conditions.HasDeepWound:
            if is_deep_wound:
                number_of_features += 1
                
        if Conditions.HasDisease:
            if is_disease:
                number_of_features += 1

        if Conditions.HasPoison:
            if is_poison:
                number_of_features += 1

        if Conditions.HasWeakness:
            if is_weakness:
                number_of_features += 1
         
        if Conditions.HasWeaponSpell:
            if GLOBAL_CACHE.Agent.IsWeaponSpelled(vTarget):
                if len(Conditions.WeaponSpellList) == 0:
                    number_of_features += 1
                else:
                    for skill_id in Conditions.WeaponSpellList:
                        if self.HasEffect(vTarget, skill_id, exact_weapon_spell=True):
                            number_of_features += 1
                            break

        if Conditions.HasEnchantment:
            if GLOBAL_CACHE.Agent.IsEnchanted(vTarget):
                if len(Conditions.EnchantmentList) == 0:
                    number_of_features += 1
                else:
                    for skill_id in Conditions.EnchantmentList:
                        if self.HasEffect(vTarget, skill_id):
                            number_of_features += 1
                            break

        if Conditions.HasDervishEnchantment:
            if GLOBAL_CACHE.Player.GetAgentID() == vTarget:
                buff_list = self.shared_memory_handler.get_agent_buffs(vTarget)
                for buff in buff_list:
                    skill_type, _ = GLOBAL_CACHE.Skill.GetType(buff)
                    if skill_type == SkillType.Enchantment.value:
                        _, profession = GLOBAL_CACHE.Skill.GetProfession(buff)
                        if profession == "Dervish":
                            number_of_features += 1
                            break

        if Conditions.HasHex:
            if GLOBAL_CACHE.Agent.IsHexed(vTarget):
                if len(Conditions.HexList) == 0:
                    number_of_features += 1
                else:
                    for skill_id in Conditions.HexList:
                        if self.HasEffect(vTarget, skill_id):
                            number_of_features += 1
                            break

        if Conditions.HasChant:
            if self.IsPartyMember(vTarget):
                buff_list = self.shared_memory_handler.get_agent_buffs(vTarget)
                for buff in buff_list:
                    skill_type, _ = GLOBAL_CACHE.Skill.GetType(buff)
                    if skill_type == SkillType.Chant.value:
                        if len(Conditions.ChantList) == 0:
                            number_of_features += 1
                        else:
                            if buff in Conditions.ChantList:
                                number_of_features += 1
                                break
                                
        if Conditions.IsCasting:
            if GLOBAL_CACHE.Agent.IsCasting(vTarget):
                casting_skill_id = GLOBAL_CACHE.Agent.GetCastingSkill(vTarget)
                if GLOBAL_CACHE.Skill.Data.GetActivation(casting_skill_id) >= 0.250:
                    if len(Conditions.CastingSkillList) == 0:
                        number_of_features += 1
                    else:
                        if casting_skill_id in Conditions.CastingSkillList:
                            number_of_features += 1

        if Conditions.IsKnockedDown:
            if GLOBAL_CACHE.Agent.IsKnockedDown(vTarget):
                number_of_features += 1
                            
        if Conditions.IsMoving:
            if GLOBAL_CACHE.Agent.IsMoving(vTarget):
                number_of_features += 1
        
        if Conditions.IsAttacking:
            if GLOBAL_CACHE.Agent.IsAttacking(vTarget):
                number_of_features += 1

        if Conditions.IsHoldingItem:
            weapon_type, _ = GLOBAL_CACHE.Agent.GetWeaponType(vTarget)
            if weapon_type == 0:
                number_of_features += 1

        if Conditions.LessLife != 0:
            if GLOBAL_CACHE.Agent.GetHealth(vTarget) < Conditions.LessLife:
                number_of_features += 1

        if Conditions.MoreLife != 0:
            if GLOBAL_CACHE.Agent.GetHealth(vTarget) > Conditions.MoreLife:
                number_of_features += 1
        
        if Conditions.LessEnergy != 0:
            if self.IsPartyMember(vTarget):
                for i in range(MAX_NUM_PLAYERS):
                    player_data = self.shared_memory_handler.get_player(i)
                    if player_data and player_data["IsActive"] and player_data["PlayerID"] == vTarget:
                        if player_data["Energy"] < Conditions.LessEnergy:
                            number_of_features += 1
            else:
                number_of_features += 1 #henchmen, allies, pets or something else thats not reporting energy

        if Conditions.Overcast != 0:
            if GLOBAL_CACHE.Player.GetAgentID() == vTarget:
                if GLOBAL_CACHE.Agent.GetOvercast(vTarget) < Conditions.Overcast:
                    number_of_features += 1
                    
        if Conditions.IsPartyWide:
            area = Range.SafeCompass.value if Conditions.PartyWideArea == 0 else Conditions.PartyWideArea
            less_life = Conditions.LessLife
            
            allies_array = GetAllAlliesArray(area)
            total_group_life = 0.0
            for agent in allies_array:
                total_group_life += GLOBAL_CACHE.Agent.GetHealth(agent)
                
            total_group_life /= len(allies_array)
            
            if total_group_life < less_life:
                number_of_features += 1
                                    
        if Conditions.RequiresSpiritInEarshot:            
            distance = Range.Earshot.value
            spirit_array = GLOBAL_CACHE.AgentArray.GetSpiritPetArray()
            spirit_array = AgentArray.Filter.ByDistance(spirit_array, GLOBAL_CACHE.Player.GetXY(), distance)            
            spirit_array = AgentArray.Filter.ByCondition(spirit_array, lambda agent_id: GLOBAL_CACHE.Agent.IsAlive(agent_id))
            
            if(len(spirit_array) > 0):
                number_of_features += 1
                    
        if self.skills[slot].custom_skill_data.SkillType == SkillType.PetAttack.value:
            pet_id = GLOBAL_CACHE.Party.Pets.GetPetID(GLOBAL_CACHE.Player.GetAgentID())
            if not GLOBAL_CACHE.Agent.IsAlive(pet_id):
                return False
            
            pet_attack_list = [GLOBAL_CACHE.Skill.GetID("Bestial_Mauling"),
                               GLOBAL_CACHE.Skill.GetID("Bestial_Pounce"),
                               GLOBAL_CACHE.Skill.GetID("Brutal_Strike"),
                               GLOBAL_CACHE.Skill.GetID("Disrupting_Lunge"),
                               GLOBAL_CACHE.Skill.GetID("Enraged_Lunge"),
                               GLOBAL_CACHE.Skill.GetID("Feral_Lunge"),
                               GLOBAL_CACHE.Skill.GetID("Ferocious_Strike"),
                               GLOBAL_CACHE.Skill.GetID("Maiming_Strike"),
                               GLOBAL_CACHE.Skill.GetID("Melandrus_Assault"),
                               GLOBAL_CACHE.Skill.GetID("Poisonous_Bite"),
                               GLOBAL_CACHE.Skill.GetID("Pounce"),
                               GLOBAL_CACHE.Skill.GetID("Predators_Pounce"),
                               GLOBAL_CACHE.Skill.GetID("Savage_Pounce"),
                               GLOBAL_CACHE.Skill.GetID("Scavenger_Strike")
                               ]
            
            for skill_id in pet_attack_list:
                if self.skills[slot].skill_id == skill_id:
                    if self.HasEffect(pet_id,self.skills[slot].skill_id ):
                        return False
            
        if Conditions.EnemiesInRange != 0:
            player_pos = GLOBAL_CACHE.Player.GetXY()
            enemy_array = enemy_array = Routines.Agents.GetFilteredEnemyArray(player_pos[0], player_pos[1], Conditions.EnemiesInRangeArea)
            if len(enemy_array) >= Conditions.EnemiesInRange:
                number_of_features += 1
            else:
                number_of_features = 0
                
        if Conditions.AlliesInRange != 0:
            player_pos = GLOBAL_CACHE.Player.GetXY()
            ally_array = ally_array = Routines.Agents.GetFilteredAllyArray(player_pos[0], player_pos[1], Conditions.AlliesInRangeArea,other_ally=True)
            if len(ally_array) >= Conditions.AlliesInRange:
                number_of_features += 1
            else:
                number_of_features = 0

        #Py4GW.Console.Log("AreCastConditionsMet", f"feature count: {feature_count}, No of features {number_of_features}", Py4GW.Console.MessageType.Info)
        
        if feature_count == number_of_features:
            return True

        return False


    def SpiritBuffExists(self, skill_id):
        spirit_array = GLOBAL_CACHE.AgentArray.GetSpiritPetArray()
        distance = Range.Earshot.value
        spirit_array = AgentArray.Filter.ByDistance(spirit_array, GLOBAL_CACHE.Player.GetXY(), distance)
        spirit_array = AgentArray.Filter.ByCondition(spirit_array, lambda agent_id: GLOBAL_CACHE.Agent.IsAlive(agent_id))

        for spirit_id in spirit_array:
            model_value = GLOBAL_CACHE.Agent.GetPlayerNumber(spirit_id)

            # Check if model_value is valid for SpiritModelID Enum
            if model_value in SpiritModelID._value2member_map_:
                spirit_model_id = SpiritModelID(model_value)
                if SPIRIT_BUFF_MAP.get(spirit_model_id) == skill_id:
                    return True


        return False



    def IsReadyToCast(self, slot):
        # Check if the player is already casting
         # Validate target
        v_target = self.GetAppropiateTarget(slot)
        if v_target is None or v_target == 0:
            self.in_casting_routine = False
            return False, 0

        if GLOBAL_CACHE.Agent.IsCasting(GLOBAL_CACHE.Player.GetAgentID()):
            self.in_casting_routine = False
            return False, v_target
        if GLOBAL_CACHE.Agent.GetCastingSkill(GLOBAL_CACHE.Player.GetAgentID()) != 0:
            self.in_casting_routine = False
            return False, v_target
        if GLOBAL_CACHE.SkillBar.GetCasting() != 0:
            self.in_casting_routine = False
            return False, v_target
        # Check if no skill is assigned to the slot
        if self.skills[slot].skill_id == 0:
            self.in_casting_routine = False
            return False, v_target
        # Check if the skill is recharging
        if self.skills[slot].skillbar_data.recharge != 0:
            self.in_casting_routine = False
            return False, v_target
        
        # Check if there is enough energy
        current_energy = self.GetEnergyValues(GLOBAL_CACHE.Player.GetAgentID()) * GLOBAL_CACHE.Agent.GetMaxEnergy(GLOBAL_CACHE.Player.GetAgentID())
        energy_cost = Routines.Checks.Skills.GetEnergyCostWithEffects(self.skills[slot].skill_id,GLOBAL_CACHE.Player.GetAgentID())
          
        if self.expertise_exists:
            energy_cost = Routines.Checks.Skills.apply_expertise_reduction(energy_cost, self.expertise_level, self.skills[slot].skill_id)
        
        if current_energy < energy_cost:
            self.in_casting_routine = False
            return False, v_target
        # Check if there is enough health
        current_hp = GLOBAL_CACHE.Agent.GetHealth(GLOBAL_CACHE.Player.GetAgentID())
        target_hp = self.skills[slot].custom_skill_data.Conditions.SacrificeHealth
        health_cost = GLOBAL_CACHE.Skill.Data.GetHealthCost(self.skills[slot].skill_id)
        if (current_hp < target_hp) and health_cost > 0:
            self.in_casting_routine = False
            return False, v_target
     
        # Check if there is enough adrenaline
        adrenaline_required = GLOBAL_CACHE.Skill.Data.GetAdrenaline(self.skills[slot].skill_id)
        if adrenaline_required > 0 and self.skills[slot].skillbar_data.adrenaline_a < adrenaline_required:
            self.in_casting_routine = False
            return False, v_target

        """
        # Check overcast conditions
        current_overcast = Agent.GetOvercast(Player.GetAgentID())
        overcast_target = self.skills[slot].custom_skill_data.Conditions.Overcast
        skill_overcast = Skill.Data.GetOvercast(self.skills[slot].skill_id)
        if (current_overcast >= overcast_target) and (skill_overcast > 0):
            self.in_casting_routine = False
            return False, 0
        """
                
        # Check combo conditions
        combo_type = GLOBAL_CACHE.Skill.Data.GetCombo(self.skills[slot].skill_id)
        dagger_status = GLOBAL_CACHE.Agent.GetDaggerStatus(v_target)
        if ((combo_type == 1 and dagger_status not in (0, 3)) or
            (combo_type == 2 and dagger_status != 1) or
            (combo_type == 3 and dagger_status != 2)):
            self.in_casting_routine = False
            return False, v_target
        
        # Check if the skill has the required conditions
        if not self.AreCastConditionsMet(slot, v_target):
            self.in_casting_routine = False
            return False, v_target
        
        if self.SpiritBuffExists(self.skills[slot].skill_id):
            self.in_casting_routine = False
            return False, v_target

        if self.HasEffect(v_target,self.skills[slot].skill_id):
            self.in_casting_routine = False
            return False, v_target
        
        return True, v_target

    def IsOOCSkill(self, slot):
        if self.skills[slot].custom_skill_data.Conditions.IsOutOfCombat:
            return True

        skill_type = self.skills[slot].custom_skill_data.SkillType
        skill_nature = self.skills[slot].custom_skill_data.Nature

        if(skill_type == SkillType.Form.value or
           skill_type == SkillType.Preparation.value or
           skill_nature == SkillNature.Healing.value or
           skill_nature == SkillNature.Hex_Removal.value or
           skill_nature == SkillNature.Condi_Cleanse.value or
           skill_nature == SkillNature.EnergyBuff.value or
           skill_nature == SkillNature.Resurrection.value
        ):
            return True

        return False

    def ChooseTarget(self, interact=True):       
        if not self.is_targeting_enabled:
            return False

        if not self.in_aggro:
            return False

            
        called_target = self.GetPartyTarget()
        #if GLOBAL_CACHE.Agent.IsAlive(called_target):
        if called_target != 0:
            self.SafeInteract(called_target)
            return True
            
        nearest = Routines.Agents.GetNearestEnemy(self.get_combat_distance())
        if nearest != 0:
            self.SafeInteract(nearest)
            return True
<<<<<<< HEAD
        
        """
        target_id = GLOBAL_CACHE.Player.GetTargetID()
        if target_id == 0:
            nearest = Routines.Agents.GetNearestEnemy(self.get_combat_distance())
            if nearest != 0:
                self.SafeInteract(nearest)
                return True
        
        _, target_aliegance = GLOBAL_CACHE.Agent.GetAllegiance(target_id)
        if not GLOBAL_CACHE.Agent.IsDead(target_id) and target_aliegance == 'Enemy':
            if target_id != 0:
                
                self.SafeInteract(target_id)
                return True
        """
        
        
        
=======
        
        
        
>>>>>>> 9e0da20d
    def GetWeaponAttackAftercast(self):
        """
        Returns the attack speed of the current weapon.
        """
        weapon_type,_ = GLOBAL_CACHE.Agent.GetWeaponType(GLOBAL_CACHE.Player.GetAgentID())
        player = GLOBAL_CACHE.Agent.GetAgentByID(GLOBAL_CACHE.Player.GetAgentID())
        if player is None:
            return 0
        
        attack_speed = player.living_agent.weapon_attack_speed
        attack_speed_modifier = player.living_agent.attack_speed_modifier if player.living_agent.attack_speed_modifier != 0 else 1.0
        
        if attack_speed == 0:
            match weapon_type:
                case Weapon.Bow.value:
                    attack_speed = 2.475
                case Weapon.Axe.value:
                    attack_speed = 1.33
                case Weapon.Hammer.value:
                    attack_speed = 1.75
                case Weapon.Daggers.value:
                    attack_speed = 1.33
                case Weapon.Scythe.value:
                    attack_speed = 1.5
                case Weapon.Spear.value:
                    attack_speed = 1.5
                case Weapon.Sword.value:
                    attack_speed = 1.33
                case Weapon.Scepter.value:
                    attack_speed = 1.75
                case Weapon.Scepter2.value:
                    attack_speed = 1.75
                case Weapon.Wand.value:
                    attack_speed = 1.75
                case Weapon.Staff1.value:
                    attack_speed = 1.75
                case Weapon.Staff.value:
                    attack_speed = 1.75
                case Weapon.Staff2.value:
                    attack_speed = 1.75
                case Weapon.Staff3.value:
                    attack_speed = 1.75
                case _:
                    attack_speed = 1.75
                    
        return int((attack_speed / attack_speed_modifier) * 1000)

    def HandleCombat(self,ooc=False):
        """
        tries to Execute the next skill in the skill order.
        """
       
        slot = self.skill_pointer
        skill_id = self.skills[slot].skill_id
        
        is_skill_ready = self.IsSkillReady(slot)
            
        if not is_skill_ready:
            self.AdvanceSkillPointer()
            return False
        
        is_ooc_skill = self.IsOOCSkill(slot)

        if ooc and not is_ooc_skill:
            self.AdvanceSkillPointer()
            return False
         
         
        is_read_to_cast, target_agent_id = self.IsReadyToCast(slot)
 
        if not is_read_to_cast:
            self.AdvanceSkillPointer()
            return False
        

        if target_agent_id == 0:
            self.AdvanceSkillPointer()
            return False

        if not GLOBAL_CACHE.Agent.IsLiving(target_agent_id):
            return False
            
        self.in_casting_routine = True

        
        if self.fast_casting_exists:
            activation, recharge = Routines.Checks.Skills.apply_fast_casting(skill_id, self.fast_casting_level)
        else:
            activation = GLOBAL_CACHE.Skill.Data.GetActivation(skill_id)

        self.aftercast = activation * 1000
        self.aftercast += GLOBAL_CACHE.Skill.Data.GetAftercast(skill_id) * 1000 #750
        
        skill_type, _ = GLOBAL_CACHE.Skill.GetType(skill_id)
        if skill_type == SkillType.Attack.value:
            self.aftercast += self.GetWeaponAttackAftercast()
            
            
        self.aftercast += self.ping_handler.GetCurrentPing()

        self.aftercast_timer.Reset()
        GLOBAL_CACHE.SkillBar.UseSkill(self.skill_order[self.skill_pointer]+1, target_agent_id)
        self.ResetSkillPointer()
        return True<|MERGE_RESOLUTION|>--- conflicted
+++ resolved
@@ -546,7 +546,7 @@
 
         """ Check if the skill is a resurrection skill and the target is dead """
         if self.skills[slot].custom_skill_data.Nature == SkillNature.Resurrection.value:
-            return True if not GLOBAL_CACHE.Agent.IsAlive(vTarget) else False
+            return True if GLOBAL_CACHE.Agent.IsDead(vTarget) else False
 
 
         if self.skills[slot].custom_skill_data.Conditions.UniqueProperty:
@@ -635,7 +635,7 @@
                 self.skills[slot].skill_id == self.heal_as_one
                 ):
                 LessLife = GLOBAL_CACHE.Agent.GetHealth(vTarget) < Conditions.LessLife
-                dead = not GLOBAL_CACHE.Agent.IsAlive(vTarget)
+                dead = GLOBAL_CACHE.Agent.IsDead(vTarget)
                 return LessLife or dead
                 
 
@@ -872,7 +872,7 @@
                     
         if self.skills[slot].custom_skill_data.SkillType == SkillType.PetAttack.value:
             pet_id = GLOBAL_CACHE.Party.Pets.GetPetID(GLOBAL_CACHE.Player.GetAgentID())
-            if not GLOBAL_CACHE.Agent.IsAlive(pet_id):
+            if GLOBAL_CACHE.Agent.IsDead(pet_id):
                 return False
             
             pet_attack_list = [GLOBAL_CACHE.Skill.GetID("Bestial_Mauling"),
@@ -1061,31 +1061,9 @@
         if nearest != 0:
             self.SafeInteract(nearest)
             return True
-<<<<<<< HEAD
-        
-        """
-        target_id = GLOBAL_CACHE.Player.GetTargetID()
-        if target_id == 0:
-            nearest = Routines.Agents.GetNearestEnemy(self.get_combat_distance())
-            if nearest != 0:
-                self.SafeInteract(nearest)
-                return True
-        
-        _, target_aliegance = GLOBAL_CACHE.Agent.GetAllegiance(target_id)
-        if not GLOBAL_CACHE.Agent.IsDead(target_id) and target_aliegance == 'Enemy':
-            if target_id != 0:
-                
-                self.SafeInteract(target_id)
-                return True
-        """
-        
-        
-        
-=======
-        
-        
-        
->>>>>>> 9e0da20d
+        
+        
+        
     def GetWeaponAttackAftercast(self):
         """
         Returns the attack speed of the current weapon.
