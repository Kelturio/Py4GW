from Py4GWCoreLib import Range, GLOBAL_CACHE

from .types import SkillType, Skilltarget, SkillNature

class CustomSkillClass:
    # Constants1
    MaxSkillData = 3433

    class CastConditions:
            def __init__(self):
                # Conditions
                self.IsAlive = True
                self.HasCondition = False
                self.HasBleeding = False
                self.HasBlindness = False
                self.HasBurning = False
                self.HasCrackedArmor = False
                self.HasCrippled = False
                self.HasDazed = False
                self.HasDeepWound = False
                self.HasDisease = False
                self.HasPoison = False
                self.HasWeakness = False
            
                # Special Conditions
                self.HasWeaponSpell = False
                self.WeaponSpellList = []
                self.HasEnchantment = False
                self.EnchantmentList = []
                self.HasDervishEnchantment = False
                self.HasHex = False
                self.HexList = []
                self.HasChant = False
                self.ChantList = []
                self.IsCasting = False
                self.CastingSkillList = []
                self.IsKnockedDown = False
                self.IsMoving = False
                self.IsAttacking = False
                self.IsHoldingItem = False
                self.RequiresSpiritInEarshot = False
                self.SharedEffects = []
            
                # Targeting Rules
                self.TargetingStrict = True
                self.SelfFirst = False
            
                # Resource and Health Constraints
                self.LessLife = 0.0
                self.MoreLife = 0.0
                self.LessEnergy = 0.0
                self.Overcast = 0.0
                self.Overcast = 0.0
                self.SacrificeHealth = 0.0

                # Usage Flags
                self.IsPartyWide = False
                self.PartyWideArea = 0
                self.UniqueProperty = False
                self.IsOutOfCombat = False
                
                #combat field checks
                self.EnemiesInRange = 0
                self.EnemiesInRangeArea = Range.Area.value
                
                self.AlliesInRange = 0
                self.AlliesInRangeArea = Range.Area.value


    class CustomSkill:
        def __init__(self):
            self.SkillID = 0
            self.SkillType = SkillType.Skill.value
            self.TargetAllegiance = Skilltarget.Enemy.value
            self.Nature = SkillNature.Offensive.value
            self.Conditions = CustomSkillClass.CastConditions()

    def __init__(self):
        self.skill_data = [self.CustomSkill() for _ in range(self.MaxSkillData)]
        self.load_skills()

    def get_skill(self, skill_id):
        """Fetch skill by ID."""
        if 0 <= skill_id < self.MaxSkillData:
            return self.skill_data[skill_id]
        raise ValueError(f"Invalid SkillID: {skill_id}")

    def set_skill(self, skill_id, skill):
        """Update a skill."""
        if 0 <= skill_id < self.MaxSkillData:
            self.skill_data[skill_id] = skill
        else:
            raise ValueError(f"Invalid SkillID: {skill_id}")

    def is_empty_skill(self, skill_id):
        """Check if the slot is empty."""
        return self.skill_data[skill_id].SkillID == 0

    def load_skills(self):
        """Populate skill data using hardcoded definitions."""
        # WARRIOR STRENGTH
        skill = self.CustomSkill()
        skill.SkillID = GLOBAL_CACHE.Skill.GetID("I_Meant_to_Do_That")
        skill.SkillType = SkillType.Shout.value
        skill.TargetAllegiance = Skilltarget.Self.value
        skill.Nature = SkillNature.Buff.value
        skill.Conditions.IsKnockedDown = True
        self.skill_data[skill.SkillID] = skill

        skill = self.CustomSkill()
        skill.SkillID = GLOBAL_CACHE.Skill.GetID("I_Will_Avenge_You")
        skill.SkillType = SkillType.Shout.value
        skill.TargetAllegiance = Skilltarget.DeadAlly.value
        skill.Nature = SkillNature.Buff.value
        skill.Conditions.IsAlive = False
        self.skill_data[skill.SkillID] = skill

        skill = self.CustomSkill()
        skill.SkillID = GLOBAL_CACHE.Skill.GetID("I_Will_Survive")
        skill.SkillType = SkillType.Shout.value
        skill.TargetAllegiance = Skilltarget.Self.value
        skill.Nature = SkillNature.Buff.value
        skill.Conditions.HasCondition = True
        skill.Conditions.LessLife = 0.5
        self.skill_data[skill.SkillID] = skill

        skill = self.CustomSkill()
        skill.SkillID = GLOBAL_CACHE.Skill.GetID("You_Will_Die")
        skill.SkillType = SkillType.Shout.value
        skill.TargetAllegiance = Skilltarget.Enemy.value
        skill.Nature = SkillNature.Offensive.value
        skill.Conditions.LessLife = 0.5
        self.skill_data[skill.SkillID] = skill

        skill = self.CustomSkill()
        skill.SkillID = GLOBAL_CACHE.Skill.GetID("Battle_Rage")
        skill.SkillType = SkillType.Stance.value
        skill.TargetAllegiance = Skilltarget.Self.value
        skill.Nature = SkillNature.Buff.value
        self.skill_data[skill.SkillID] = skill

        skill = self.CustomSkill()
        skill.SkillID = GLOBAL_CACHE.Skill.GetID("Berserker_Stance")
        skill.SkillType = SkillType.Stance.value
        skill.TargetAllegiance = Skilltarget.Self.value
        skill.Nature = SkillNature.Buff.value
        self.skill_data[skill.SkillID] = skill

        skill = self.CustomSkill()
        skill.SkillID = GLOBAL_CACHE.Skill.GetID("Body_Blow")
        skill.SkillType = SkillType.Attack.value
        skill.TargetAllegiance = Skilltarget.Enemy.value
        skill.Nature = SkillNature.Offensive.value
        skill.Conditions.HasCondition = True
        self.skill_data[skill.SkillID] = skill

        skill = self.CustomSkill()
        skill.SkillID = GLOBAL_CACHE.Skill.GetID("Bulls_Charge")
        skill.SkillType = SkillType.Stance.value
        skill.TargetAllegiance = Skilltarget.Enemy.value
        skill.Nature = SkillNature.Offensive.value
        skill.Conditions.IsMoving = True
        self.skill_data[skill.SkillID] = skill

        skill = self.CustomSkill()
        skill.SkillID = GLOBAL_CACHE.Skill.GetID("Bulls_Strike")
        skill.SkillType = SkillType.Attack.value
        skill.TargetAllegiance = Skilltarget.Enemy.value
        skill.Nature = SkillNature.Offensive.value
        skill.Conditions.IsMoving = True
        self.skill_data[skill.SkillID] = skill

        skill = self.CustomSkill()
        skill.SkillID = GLOBAL_CACHE.Skill.GetID("Burst_of_Aggression")
        skill.SkillType = SkillType.Stance.value
        skill.TargetAllegiance = Skilltarget.Self.value
        skill.Nature = SkillNature.Buff.value
        self.skill_data[skill.SkillID] = skill

        skill = self.CustomSkill()
        skill.SkillID = GLOBAL_CACHE.Skill.GetID("Charging_Strike")
        skill.SkillType = SkillType.Stance.value
        skill.TargetAllegiance = Skilltarget.Self.value
        skill.Nature = SkillNature.Buff.value
        skill.Conditions.IsOutOfCombat = True
        self.skill_data[skill.SkillID] = skill

        skill = self.CustomSkill()
        skill.SkillID = GLOBAL_CACHE.Skill.GetID("Counterattack")
        skill.SkillType = SkillType.Attack.value
        skill.TargetAllegiance = Skilltarget.EnemyAttacking.value
        skill.Nature = SkillNature.Offensive.value
        skill.Conditions.IsAttacking = True
        self.skill_data[skill.SkillID] = skill

        skill = self.CustomSkill()
        skill.SkillID = GLOBAL_CACHE.Skill.GetID("Defy_Pain")
        skill.SkillType = SkillType.Skill.value
        skill.TargetAllegiance = Skilltarget.Self.value
        skill.Nature = SkillNature.CustomA.value
        skill.Conditions.LessLife = 0.3
        self.skill_data[skill.SkillID] = skill

        skill = self.CustomSkill()
        skill.SkillID = GLOBAL_CACHE.Skill.GetID("Disarm")
        skill.SkillType = SkillType.Attack.value
        skill.TargetAllegiance = Skilltarget.EnemyAttacking.value
        skill.Nature = SkillNature.Interrupt.value
        skill.Conditions.IsAttacking = True
        self.skill_data[skill.SkillID] = skill

        skill = self.CustomSkill()
        skill.SkillID = GLOBAL_CACHE.Skill.GetID("Dolyak_Signet")
        skill.SkillType = SkillType.Signet.value
        skill.TargetAllegiance = Skilltarget.Self.value
        skill.Nature = SkillNature.Buff.value
        self.skill_data[skill.SkillID] = skill

        skill = self.CustomSkill()
        skill.SkillID = GLOBAL_CACHE.Skill.GetID("Dwarven_Battle_Stance")
        skill.SkillType = SkillType.Stance.value
        skill.TargetAllegiance = Skilltarget.Self.value
        skill.Nature = SkillNature.Buff.value
        self.skill_data[skill.SkillID] = skill

        skill = self.CustomSkill()
        skill.SkillID = GLOBAL_CACHE.Skill.GetID("Endure_Pain")
        skill.SkillType = SkillType.Skill.value
        skill.TargetAllegiance = Skilltarget.Self.value
        skill.Nature = SkillNature.CustomA.value
        skill.Conditions.LessLife = 0.4
        self.skill_data[skill.SkillID] = skill

        skill = self.CustomSkill()
        skill.SkillID = GLOBAL_CACHE.Skill.GetID("Enraging_Charge")
        skill.SkillType = SkillType.Stance.value
        skill.TargetAllegiance = Skilltarget.Self.value
        skill.Nature = SkillNature.Buff.value
        skill.Conditions.IsOutOfCombat = True
        self.skill_data[skill.SkillID] = skill

        skill = self.CustomSkill()
        skill.SkillID = GLOBAL_CACHE.Skill.GetID("Flail")
        skill.SkillType = SkillType.Stance.value
        skill.TargetAllegiance = Skilltarget.Self.value
        skill.Nature = SkillNature.Buff.value
        self.skill_data[skill.SkillID] = skill

        skill = self.CustomSkill()
        skill.SkillID = GLOBAL_CACHE.Skill.GetID("Flourish")
        skill.SkillType = SkillType.Skill.value
        skill.TargetAllegiance = Skilltarget.Enemy.value
        skill.Nature = SkillNature.Offensive.value
        self.skill_data[skill.SkillID] = skill

        skill = self.CustomSkill()
        skill.SkillID = GLOBAL_CACHE.Skill.GetID("Griffons_Sweep")
        skill.SkillType = SkillType.Attack.value
        skill.TargetAllegiance = Skilltarget.Enemy.value
        skill.Nature = SkillNature.Offensive.value
        self.skill_data[skill.SkillID] = skill

        skill = self.CustomSkill()
        skill.SkillID = GLOBAL_CACHE.Skill.GetID("Headbutt")
        skill.SkillType = SkillType.Skill.value
        skill.TargetAllegiance = Skilltarget.Enemy.value
        skill.Nature = SkillNature.Offensive.value
        self.skill_data[skill.SkillID] = skill

        skill = self.CustomSkill()
        skill.SkillID = GLOBAL_CACHE.Skill.GetID("Leviathans_Sweep")
        skill.SkillType = SkillType.Attack.value
        skill.TargetAllegiance = Skilltarget.Enemy.value
        skill.Nature = SkillNature.Offensive.value
        self.skill_data[skill.SkillID] = skill

        skill = self.CustomSkill()
        skill.SkillID = GLOBAL_CACHE.Skill.GetID("Lions_Comfort")
        skill.SkillType = SkillType.Skill.value
        skill.TargetAllegiance = Skilltarget.Self.value
        skill.Nature = SkillNature.Healing.value
        skill.Conditions.LessLife = 0.75
        self.skill_data[skill.SkillID] = skill

        skill = self.CustomSkill()
        skill.SkillID = GLOBAL_CACHE.Skill.GetID("Magehunter_Strike")
        skill.SkillType = SkillType.Attack.value
        skill.TargetAllegiance = Skilltarget.Enemy.value
        skill.Nature = SkillNature.Offensive.value
        skill.Conditions.HasEnchantment = True
        self.skill_data[skill.SkillID] = skill

        skill = self.CustomSkill()
        skill.SkillID = GLOBAL_CACHE.Skill.GetID("Power_Attack")
        skill.SkillType = SkillType.Attack.value
        skill.TargetAllegiance = Skilltarget.Enemy.value
        skill.Nature = SkillNature.Offensive.value
        self.skill_data[skill.SkillID] = skill

        skill = self.CustomSkill()
        skill.SkillID = GLOBAL_CACHE.Skill.GetID("Primal_Rage")
        skill.SkillType = SkillType.Stance.value
        skill.TargetAllegiance = Skilltarget.Self.value
        skill.Nature = SkillNature.Buff.value
        self.skill_data[skill.SkillID] = skill

        skill = self.CustomSkill()
        skill.SkillID = GLOBAL_CACHE.Skill.GetID("Protectors_Strike")
        skill.SkillType = SkillType.Attack.value
        skill.TargetAllegiance = Skilltarget.Enemy.value
        skill.Nature = SkillNature.Offensive.value
        skill.Conditions.IsMoving = True
        self.skill_data[skill.SkillID] = skill

        skill = self.CustomSkill()
        skill.SkillID = GLOBAL_CACHE.Skill.GetID("Rage_of_the_Ntouka")
        skill.SkillType = SkillType.Skill.value
        skill.TargetAllegiance = Skilltarget.Self.value
        skill.Nature = SkillNature.Buff.value
        self.skill_data[skill.SkillID] = skill

        skill = self.CustomSkill()
        skill.SkillID = GLOBAL_CACHE.Skill.GetID("Rush")
        skill.SkillType = SkillType.Stance.value
        skill.TargetAllegiance = Skilltarget.Self.value
        skill.Nature = SkillNature.Buff.value
        self.skill_data[skill.SkillID] = skill

        skill = self.CustomSkill()
        skill.SkillID = GLOBAL_CACHE.Skill.GetID("Shield_Bash")
        skill.SkillType = SkillType.Skill.value
        skill.TargetAllegiance = Skilltarget.Self.value
        skill.Nature = SkillNature.Buff.value
        self.skill_data[skill.SkillID] = skill

        skill = self.CustomSkill()
        skill.SkillID = GLOBAL_CACHE.Skill.GetID("Signet_of_Stamina")
        skill.SkillType = SkillType.Signet.value
        skill.TargetAllegiance = Skilltarget.Self.value
        skill.Nature = SkillNature.Buff.value
        skill.Conditions.LessLife = 0.5
        skill.Conditions.IsOutOfCombat = True
        self.skill_data[skill.SkillID] = skill

        skill = self.CustomSkill()
        skill.SkillID = GLOBAL_CACHE.Skill.GetID("Signet_of_Strength")
        skill.SkillType = SkillType.Signet.value
        skill.TargetAllegiance = Skilltarget.Self.value
        skill.Nature = SkillNature.Buff.value
        self.skill_data[skill.SkillID] = skill

        skill = self.CustomSkill()
        skill.SkillID = GLOBAL_CACHE.Skill.GetID("Sprint")
        skill.SkillType = SkillType.Stance.value
        skill.TargetAllegiance = Skilltarget.Self.value
        skill.Nature = SkillNature.Buff.value
        skill.Conditions.IsOutOfCombat = True
        self.skill_data[skill.SkillID] = skill

        skill = self.CustomSkill()
        skill.SkillID = GLOBAL_CACHE.Skill.GetID("Tiger_Stance")
        skill.SkillType = SkillType.Stance.value
        skill.TargetAllegiance = Skilltarget.Self.value
        skill.Nature = SkillNature.Buff.value
        self.skill_data[skill.SkillID] = skill

        skill = self.CustomSkill()
        skill.SkillID = GLOBAL_CACHE.Skill.GetID("Warriors_Cunning")
        skill.SkillType = SkillType.Skill.value
        skill.TargetAllegiance = Skilltarget.Self.value
        skill.Nature = SkillNature.Buff.value
        self.skill_data[skill.SkillID] = skill

        skill = self.CustomSkill()
        skill.SkillID = GLOBAL_CACHE.Skill.GetID("Warriors_Endurance")
        skill.SkillType = SkillType.Skill.value
        skill.TargetAllegiance = Skilltarget.Self.value
        skill.Nature = SkillNature.EnergyBuff.value
        skill.Conditions.LessEnergy = 0.75
        self.skill_data[skill.SkillID] = skill

        # WARRIOR AXE MASTERY
        skill = self.CustomSkill()
        skill.SkillID = GLOBAL_CACHE.Skill.GetID("Agonizing_Chop")
        skill.SkillType = SkillType.Attack.value
        skill.TargetAllegiance = Skilltarget.EnemyCasting.value
        skill.Nature = SkillNature.Interrupt.value
        skill.Conditions.HasDeepWound = True
        skill.Conditions.IsCasting = True
        self.skill_data[skill.SkillID] = skill

        skill = self.CustomSkill()
        skill.SkillID = GLOBAL_CACHE.Skill.GetID("Axe_Rake")
        skill.SkillType = SkillType.Attack.value
        skill.TargetAllegiance = Skilltarget.Enemy.value
        skill.Nature = SkillNature.Offensive.value
        skill.Conditions.HasDeepWound = True
        self.skill_data[skill.SkillID] = skill

        skill = self.CustomSkill()
        skill.SkillID = GLOBAL_CACHE.Skill.GetID("Axe_Twist")
        skill.SkillType = SkillType.Attack.value
        skill.TargetAllegiance = Skilltarget.Enemy.value
        skill.Nature = SkillNature.Offensive.value
        skill.Conditions.HasDeepWound = True
        self.skill_data[skill.SkillID] = skill

        skill = self.CustomSkill()
        skill.SkillID = GLOBAL_CACHE.Skill.GetID("Cleave")
        skill.SkillType = SkillType.Attack.value
        skill.TargetAllegiance = Skilltarget.Enemy.value
        skill.Nature = SkillNature.Offensive.value
        self.skill_data[skill.SkillID] = skill

        skill = self.CustomSkill()
        skill.SkillID = GLOBAL_CACHE.Skill.GetID("Critical_Chop")
        skill.SkillType = SkillType.Attack.value
        skill.TargetAllegiance = Skilltarget.Enemy.value
        skill.Nature = SkillNature.Offensive.value
        self.skill_data[skill.SkillID] = skill

        skill = self.CustomSkill()
        skill.SkillID = GLOBAL_CACHE.Skill.GetID("Cyclone_Axe")
        skill.SkillType = SkillType.Attack.value
        skill.TargetAllegiance = Skilltarget.Enemy.value
        skill.Nature = SkillNature.Offensive.value
<<<<<<< HEAD
        skill.Conditions.EnemiesInRange = 2
        skill.Conditions.EnemiesInRangeArea = Range.Adjacent.value
=======
        #skill.Conditions.EnemiesInRange = 2
        #skill.Conditions.EnemiesInRangeArea = Range.Adjacent.value
>>>>>>> 9e0da20d
        self.skill_data[skill.SkillID] = skill

        skill = self.CustomSkill()
        skill.SkillID = GLOBAL_CACHE.Skill.GetID("Decapitate")
        skill.SkillType = SkillType.Attack.value
        skill.TargetAllegiance = Skilltarget.Enemy.value
        skill.Nature = SkillNature.Offensive.value
        self.skill_data[skill.SkillID] = skill

        skill = self.CustomSkill()
        skill.SkillID = GLOBAL_CACHE.Skill.GetID("Dismember")
        skill.SkillType = SkillType.Attack.value
        skill.TargetAllegiance = Skilltarget.Enemy.value
        skill.Nature = SkillNature.Offensive.value
        self.skill_data[skill.SkillID] = skill

        skill = self.CustomSkill()
        skill.SkillID = GLOBAL_CACHE.Skill.GetID("Disrupting_Chop")
        skill.SkillType = SkillType.Attack.value
        skill.TargetAllegiance = Skilltarget.EnemyCasting.value
        skill.Nature = SkillNature.Interrupt.value
        skill.Conditions.IsCasting = True
        self.skill_data[skill.SkillID] = skill

        skill = self.CustomSkill()
        skill.SkillID = GLOBAL_CACHE.Skill.GetID("Eviscerate")
        skill.SkillType = SkillType.Attack.value
        skill.TargetAllegiance = Skilltarget.Enemy.value
        skill.Nature = SkillNature.Offensive.value
        self.skill_data[skill.SkillID] = skill

        skill = self.CustomSkill()
        skill.SkillID = GLOBAL_CACHE.Skill.GetID("Executioners_Strike")
        skill.SkillType = SkillType.Attack.value
        skill.TargetAllegiance = Skilltarget.Enemy.value
        skill.Nature = SkillNature.Offensive.value
        self.skill_data[skill.SkillID] = skill

        skill = self.CustomSkill()
        skill.SkillID = GLOBAL_CACHE.Skill.GetID("Furious_Axe")
        skill.SkillType = SkillType.Attack.value
        skill.TargetAllegiance = Skilltarget.Enemy.value
        skill.Nature = SkillNature.Offensive.value
        self.skill_data[skill.SkillID] = skill

        skill = self.CustomSkill()
        skill.SkillID = GLOBAL_CACHE.Skill.GetID("Keen_Chop")
        skill.SkillType = SkillType.Attack.value
        skill.TargetAllegiance = Skilltarget.Enemy.value
        skill.Nature = SkillNature.Offensive.value
        self.skill_data[skill.SkillID] = skill

        skill = self.CustomSkill()
        skill.SkillID = GLOBAL_CACHE.Skill.GetID("Lacerating_Chop")
        skill.SkillType = SkillType.Attack.value
        skill.TargetAllegiance = Skilltarget.Enemy.value
        skill.Nature = SkillNature.Offensive.value
        skill.Conditions.IsKnockedDown = True
        self.skill_data[skill.SkillID] = skill

        skill = self.CustomSkill()
        skill.SkillID = GLOBAL_CACHE.Skill.GetID("Penetrating_Blow")
        skill.SkillType = SkillType.Attack.value
        skill.TargetAllegiance = Skilltarget.Enemy.value
        skill.Nature = SkillNature.Offensive.value
        self.skill_data[skill.SkillID] = skill

        skill = self.CustomSkill()
        skill.SkillID = GLOBAL_CACHE.Skill.GetID("Penetrating_Chop")
        skill.SkillType = SkillType.Attack.value
        skill.TargetAllegiance = Skilltarget.Enemy.value
        skill.Nature = SkillNature.Offensive.value
        self.skill_data[skill.SkillID] = skill

        skill = self.CustomSkill()
        skill.SkillID = GLOBAL_CACHE.Skill.GetID("Swift_Chop")
        skill.SkillType = SkillType.Attack.value
        skill.TargetAllegiance = Skilltarget.Enemy.value
        skill.Nature = SkillNature.Offensive.value
        self.skill_data[skill.SkillID] = skill

        skill = self.CustomSkill()
        skill.SkillID = GLOBAL_CACHE.Skill.GetID("Triple_Chop")
        skill.SkillType = SkillType.Attack.value
        skill.TargetAllegiance = Skilltarget.Enemy.value
        skill.Nature = SkillNature.Offensive.value
        self.skill_data[skill.SkillID] = skill

        skill = self.CustomSkill()
        skill.SkillID = GLOBAL_CACHE.Skill.GetID("Whirling_Axe")
        skill.SkillType = SkillType.Attack.value
        skill.TargetAllegiance = Skilltarget.Enemy.value
        skill.Nature = SkillNature.Offensive.value
        self.skill_data[skill.SkillID] = skill

        # WARRIOR HAMMER MASTERY
        skill = self.CustomSkill()
        skill.SkillID = GLOBAL_CACHE.Skill.GetID("Auspicious_Blow")
        skill.SkillType = SkillType.Attack.value
        skill.TargetAllegiance = Skilltarget.Enemy.value
        skill.Nature = SkillNature.Offensive.value
        self.skill_data[skill.SkillID] = skill

        skill = self.CustomSkill()
        skill.SkillID = GLOBAL_CACHE.Skill.GetID("Backbreaker")
        skill.SkillType = SkillType.Attack.value
        skill.TargetAllegiance = Skilltarget.Enemy.value
        skill.Nature = SkillNature.Offensive.value
        self.skill_data[skill.SkillID] = skill

        skill = self.CustomSkill()
        skill.SkillID = GLOBAL_CACHE.Skill.GetID("Belly_Smash")
        skill.SkillType = SkillType.Attack.value
        skill.TargetAllegiance = Skilltarget.Enemy.value
        skill.Nature = SkillNature.Offensive.value
        skill.Conditions.IsKnockedDown = True
        self.skill_data[skill.SkillID] = skill

        skill = self.CustomSkill()
        skill.SkillID = GLOBAL_CACHE.Skill.GetID("Counter_Blow")
        skill.SkillType = SkillType.Attack.value
        skill.TargetAllegiance = Skilltarget.EnemyAttacking.value
        skill.Nature = SkillNature.Offensive.value
        skill.Conditions.IsAttacking = True
        self.skill_data[skill.SkillID] = skill

        skill = self.CustomSkill()
        skill.SkillID = GLOBAL_CACHE.Skill.GetID("Crude_Swing")
        skill.SkillType = SkillType.Attack.value
        skill.TargetAllegiance = Skilltarget.Enemy.value
        skill.Nature = SkillNature.Offensive.value
        self.skill_data[skill.SkillID] = skill

        skill = self.CustomSkill()
        skill.SkillID = GLOBAL_CACHE.Skill.GetID("Crushing_Blow")
        skill.SkillType = SkillType.Attack.value
        skill.TargetAllegiance = Skilltarget.Enemy.value
        skill.Nature = SkillNature.Offensive.value
        skill.Conditions.IsKnockedDown = True
        self.skill_data[skill.SkillID] = skill

        skill = self.CustomSkill()
        skill.SkillID = GLOBAL_CACHE.Skill.GetID("Devastating_Hammer")
        skill.SkillType = SkillType.Attack.value
        skill.TargetAllegiance = Skilltarget.Enemy.value
        skill.Nature = SkillNature.Offensive.value
        self.skill_data[skill.SkillID] = skill

        skill = self.CustomSkill()
        skill.SkillID = GLOBAL_CACHE.Skill.GetID("Earth_Shaker")
        skill.SkillType = SkillType.Attack.value
        skill.TargetAllegiance = Skilltarget.Enemy.value
        skill.Nature = SkillNature.Offensive.value
        self.skill_data[skill.SkillID] = skill

        skill = self.CustomSkill()
        skill.SkillID = GLOBAL_CACHE.Skill.GetID("Enraged_Smash")
        skill.SkillType = SkillType.Attack.value
        skill.TargetAllegiance = Skilltarget.Enemy.value
        skill.Nature = SkillNature.Offensive.value
        skill.Conditions.IsMoving = True
        self.skill_data[skill.SkillID] = skill

        skill = self.CustomSkill()
        skill.SkillID = GLOBAL_CACHE.Skill.GetID("Fierce_Blow")
        skill.SkillType = SkillType.Attack.value
        skill.TargetAllegiance = Skilltarget.Enemy.value
        skill.Nature = SkillNature.Offensive.value
        self.skill_data[skill.SkillID] = skill

        skill = self.CustomSkill()
        skill.SkillID = GLOBAL_CACHE.Skill.GetID("Forceful_Blow")
        skill.SkillType = SkillType.Attack.value
        skill.TargetAllegiance = Skilltarget.Enemy.value
        skill.Nature = SkillNature.Offensive.value
        self.skill_data[skill.SkillID] = skill

        skill = self.CustomSkill()
        skill.SkillID = GLOBAL_CACHE.Skill.GetID("Hammer_Bash")
        skill.SkillType = SkillType.Attack.value
        skill.TargetAllegiance = Skilltarget.Enemy.value
        skill.Nature = SkillNature.Offensive.value
        self.skill_data[skill.SkillID] = skill

        skill = self.CustomSkill()
        skill.SkillID = GLOBAL_CACHE.Skill.GetID("Heavy_Blow")
        skill.SkillType = SkillType.Attack.value
        skill.TargetAllegiance = Skilltarget.Enemy.value
        skill.Nature = SkillNature.Offensive.value
        self.skill_data[skill.SkillID] = skill

        skill = self.CustomSkill()
        skill.SkillID = GLOBAL_CACHE.Skill.GetID("Irresistible_Blow")
        skill.SkillType = SkillType.Attack.value
        skill.TargetAllegiance = Skilltarget.Enemy.value
        skill.Nature = SkillNature.Offensive.value
        self.skill_data[skill.SkillID] = skill

        skill = self.CustomSkill()
        skill.SkillID = GLOBAL_CACHE.Skill.GetID("Magehunters_Smash")
        skill.SkillType = SkillType.Attack.value
        skill.TargetAllegiance = Skilltarget.Enemy.value
        skill.Nature = SkillNature.Offensive.value
        skill.Conditions.HasEnchantment = True
        self.skill_data[skill.SkillID] = skill

        skill = self.CustomSkill()
        skill.SkillID = GLOBAL_CACHE.Skill.GetID("Mighty_Blow")
        skill.SkillType = SkillType.Attack.value
        skill.TargetAllegiance = Skilltarget.Enemy.value
        skill.Nature = SkillNature.Offensive.value
        self.skill_data[skill.SkillID] = skill

        skill = self.CustomSkill()
        skill.SkillID = GLOBAL_CACHE.Skill.GetID("Mokele_Smash")
        skill.SkillType = SkillType.Attack.value
        skill.TargetAllegiance = Skilltarget.Enemy.value
        skill.Nature = SkillNature.Offensive.value
        self.skill_data[skill.SkillID] = skill

        skill = self.CustomSkill()
        skill.SkillID = GLOBAL_CACHE.Skill.GetID("Overbearing_Smash")
        skill.SkillType = SkillType.Attack.value
        skill.TargetAllegiance = Skilltarget.Enemy.value
        skill.Nature = SkillNature.Offensive.value
        skill.Conditions.IsKnockedDown = True
        self.skill_data[skill.SkillID] = skill

        skill = self.CustomSkill()
        skill.SkillID = GLOBAL_CACHE.Skill.GetID("Pulverizing_Smash")
        skill.SkillType = SkillType.Attack.value
        skill.TargetAllegiance = Skilltarget.Enemy.value
        skill.Nature = SkillNature.Offensive.value
        skill.Conditions.IsKnockedDown = True
        self.skill_data[skill.SkillID] = skill

        skill = self.CustomSkill()
        skill.SkillID = GLOBAL_CACHE.Skill.GetID("Renewing_Smash")
        skill.SkillType = SkillType.Attack.value
        skill.TargetAllegiance = Skilltarget.Enemy.value
        skill.Nature = SkillNature.Offensive.value
        skill.Conditions.IsKnockedDown = True
        self.skill_data[skill.SkillID] = skill

        skill = self.CustomSkill()
        skill.SkillID = GLOBAL_CACHE.Skill.GetID("Staggering_Blow")
        skill.SkillType = SkillType.Attack.value
        skill.TargetAllegiance = Skilltarget.Enemy.value
        skill.Nature = SkillNature.Offensive.value
        self.skill_data[skill.SkillID] = skill

        skill = self.CustomSkill()
        skill.SkillID = GLOBAL_CACHE.Skill.GetID("Yeti_Smash")
        skill.SkillType = SkillType.Attack.value
        skill.TargetAllegiance = Skilltarget.Enemy.value
        skill.Nature = SkillNature.Offensive.value
        skill.Conditions.HasCondition = True
        self.skill_data[skill.SkillID] = skill

        # WARRIOR SWORDSMANSHIP
        skill = self.CustomSkill()
        skill.SkillID = GLOBAL_CACHE.Skill.GetID("Barbarous_Slice")
        skill.SkillType = SkillType.Attack.value
        skill.TargetAllegiance = Skilltarget.Enemy.value
        skill.Nature = SkillNature.Offensive.value
        skill.Conditions.UniqueProperty = True
        self.skill_data[skill.SkillID] = skill

        skill = self.CustomSkill()
        skill.SkillID = GLOBAL_CACHE.Skill.GetID("Crippling_Slash")
        skill.SkillType = SkillType.Attack.value
        skill.TargetAllegiance = Skilltarget.Enemy.value
        skill.Nature = SkillNature.Offensive.value
        self.skill_data[skill.SkillID] = skill

        skill = self.CustomSkill()
        skill.SkillID = GLOBAL_CACHE.Skill.GetID("Dragon_Slash")
        skill.SkillType = SkillType.Attack.value
        skill.TargetAllegiance = Skilltarget.Enemy.value
        skill.Nature = SkillNature.Offensive.value
        self.skill_data[skill.SkillID] = skill

        skill = self.CustomSkill()
        skill.SkillID = GLOBAL_CACHE.Skill.GetID("Final_Thrust")
        skill.SkillType = SkillType.Attack.value
        skill.TargetAllegiance = Skilltarget.Enemy.value
        skill.Nature = SkillNature.Offensive.value
        skill.Conditions.LessLife = 0.5
        self.skill_data[skill.SkillID] = skill

        skill = self.CustomSkill()
        skill.SkillID = GLOBAL_CACHE.Skill.GetID("Galrath_Slash")
        skill.SkillType = SkillType.Attack.value
        skill.TargetAllegiance = Skilltarget.Enemy.value
        skill.Nature = SkillNature.Offensive.value
        self.skill_data[skill.SkillID] = skill

        skill = self.CustomSkill()
        skill.SkillID = GLOBAL_CACHE.Skill.GetID("Gash")
        skill.SkillType = SkillType.Attack.value
        skill.TargetAllegiance = Skilltarget.Enemy.value
        skill.Nature = SkillNature.Offensive.value
        skill.Conditions.HasBleeding = True
        self.skill_data[skill.SkillID] = skill

        skill = self.CustomSkill()
        skill.SkillID = GLOBAL_CACHE.Skill.GetID("Hamstring")
        skill.SkillType = SkillType.Attack.value
        skill.TargetAllegiance = Skilltarget.Enemy.value
        skill.Nature = SkillNature.Offensive.value
        self.skill_data[skill.SkillID] = skill

        skill = self.CustomSkill()
        skill.SkillID = GLOBAL_CACHE.Skill.GetID("Hundred_Blades")
        skill.SkillType = SkillType.Skill.value
        skill.TargetAllegiance = Skilltarget.Enemy.value
        skill.Nature = SkillNature.Offensive.value
        self.skill_data[skill.SkillID] = skill

        skill = self.CustomSkill()
        skill.SkillID = GLOBAL_CACHE.Skill.GetID("Jaizhenju_Strike")
        skill.SkillType = SkillType.Attack.value
        skill.TargetAllegiance = Skilltarget.Enemy.value
        skill.Nature = SkillNature.Offensive.value
        self.skill_data[skill.SkillID] = skill

        skill = self.CustomSkill()
        skill.SkillID = GLOBAL_CACHE.Skill.GetID("Knee_Cutter")
        skill.SkillType = SkillType.Attack.value
        skill.TargetAllegiance = Skilltarget.Enemy.value
        skill.Nature = SkillNature.Offensive.value
        skill.Conditions.HasCrippled = True
        self.skill_data[skill.SkillID] = skill

        skill = self.CustomSkill()
        skill.SkillID = GLOBAL_CACHE.Skill.GetID("Pure_Strike")
        skill.SkillType = SkillType.Attack.value
        skill.TargetAllegiance = Skilltarget.Enemy.value
        skill.Nature = SkillNature.Offensive.value
        self.skill_data[skill.SkillID] = skill

        skill = self.CustomSkill()
        skill.SkillID = GLOBAL_CACHE.Skill.GetID("Quivering_Blade")
        skill.SkillType = SkillType.Attack.value
        skill.TargetAllegiance = Skilltarget.Enemy.value
        skill.Nature = SkillNature.Offensive.value
        skill.Conditions.IsMoving = True
        self.skill_data[skill.SkillID] = skill

        skill = self.CustomSkill()
        skill.SkillID = GLOBAL_CACHE.Skill.GetID("Savage_Slash")
        skill.SkillType = SkillType.Attack.value
        skill.TargetAllegiance = Skilltarget.EnemyCastingSpell.value
        skill.Nature = SkillNature.Interrupt.value
        skill.Conditions.IsCasting = True
        self.skill_data[skill.SkillID] = skill

        skill = self.CustomSkill()
        skill.SkillID = GLOBAL_CACHE.Skill.GetID("Seeking_Blade")
        skill.SkillType = SkillType.Attack.value
        skill.TargetAllegiance = Skilltarget.Enemy.value
        skill.Nature = SkillNature.Offensive.value
        self.skill_data[skill.SkillID] = skill

        skill = self.CustomSkill()
        skill.SkillID = GLOBAL_CACHE.Skill.GetID("Sever_Artery")
        skill.SkillType = SkillType.Attack.value
        skill.TargetAllegiance = Skilltarget.Enemy.value
        skill.Nature = SkillNature.Offensive.value
        self.skill_data[skill.SkillID] = skill

        skill = self.CustomSkill()
        skill.SkillID = GLOBAL_CACHE.Skill.GetID("Silverwing_Slash")
        skill.SkillType = SkillType.Attack.value
        skill.TargetAllegiance = Skilltarget.Enemy.value
        skill.Nature = SkillNature.Offensive.value
        self.skill_data[skill.SkillID] = skill

        skill = self.CustomSkill()
        skill.SkillID = GLOBAL_CACHE.Skill.GetID("Standing_Slash")
        skill.SkillType = SkillType.Attack.value
        skill.TargetAllegiance = Skilltarget.Enemy.value
        skill.Nature = SkillNature.Offensive.value
        self.skill_data[skill.SkillID] = skill

        skill = self.CustomSkill()
        skill.SkillID = GLOBAL_CACHE.Skill.GetID("Steelfang_Slash")
        skill.SkillType = SkillType.Attack.value
        skill.TargetAllegiance = Skilltarget.Enemy.value
        skill.Nature = SkillNature.Offensive.value
        skill.Conditions.IsKnockedDown = True
        self.skill_data[skill.SkillID] = skill

        skill = self.CustomSkill()
        skill.SkillID = GLOBAL_CACHE.Skill.GetID("Sun_and_Moon_Slash")
        skill.SkillType = SkillType.Attack.value
        skill.TargetAllegiance = Skilltarget.Enemy.value
        skill.Nature = SkillNature.Offensive.value
        self.skill_data[skill.SkillID] = skill

        # WARRIOR TACTICS
        skill = self.CustomSkill()
        skill.SkillID = GLOBAL_CACHE.Skill.GetID("Charge")
        skill.SkillType = SkillType.Shout.value
        skill.TargetAllegiance = Skilltarget.Self.value
        skill.Nature = SkillNature.Buff.value
        self.skill_data[skill.SkillID] = skill

        skill = self.CustomSkill()
        skill.SkillID = GLOBAL_CACHE.Skill.GetID("Fear_Me")
        skill.SkillType = SkillType.Shout.value
        skill.TargetAllegiance = Skilltarget.Self.value
        skill.Nature = SkillNature.Offensive.value
        self.skill_data[skill.SkillID] = skill

        skill = self.CustomSkill()
        skill.SkillID = GLOBAL_CACHE.Skill.GetID("None_Shall_Pass")
        skill.SkillType = SkillType.Shout.value
        skill.TargetAllegiance = Skilltarget.Self.value
        skill.Nature = SkillNature.Offensive.value
        skill.Conditions.IsMoving = True
        self.skill_data[skill.SkillID] = skill

        skill = self.CustomSkill()
        skill.SkillID = GLOBAL_CACHE.Skill.GetID("Retreat")
        skill.SkillType = SkillType.Shout.value
        skill.TargetAllegiance = Skilltarget.DeadAlly.value
        skill.Nature = SkillNature.Buff.value
        skill.Conditions.IsAlive = False
        skill.Conditions.IsOutOfCombat = True
        self.skill_data[skill.SkillID] = skill

        skill = self.CustomSkill()
        skill.SkillID = GLOBAL_CACHE.Skill.GetID("Shields_Up")
        skill.SkillType = SkillType.Shout.value
        skill.TargetAllegiance = Skilltarget.Self.value
        skill.Nature = SkillNature.Buff.value
        self.skill_data[skill.SkillID] = skill

        skill = self.CustomSkill()
        skill.SkillID = GLOBAL_CACHE.Skill.GetID("To_the_Limit")
        skill.SkillType = SkillType.Shout.value
        skill.TargetAllegiance = Skilltarget.Self.value
        skill.Nature = SkillNature.Buff.value
        self.skill_data[skill.SkillID] = skill

        skill = self.CustomSkill()
        skill.SkillID = GLOBAL_CACHE.Skill.GetID("Victory_Is_Mine")
        skill.SkillType = SkillType.Shout.value
        skill.TargetAllegiance = Skilltarget.Enemy.value
        skill.Nature = SkillNature.Offensive.value
        skill.Conditions.HasCondition = True
        self.skill_data[skill.SkillID] = skill

        skill = self.CustomSkill()
        skill.SkillID = GLOBAL_CACHE.Skill.GetID("Watch_Yourself")
        skill.SkillType = SkillType.Shout.value
        skill.TargetAllegiance = Skilltarget.Self.value
        skill.Nature = SkillNature.Buff.value
        self.skill_data[skill.SkillID] = skill

        skill = self.CustomSkill()
        skill.SkillID = GLOBAL_CACHE.Skill.GetID("Auspicious_Parry")
        skill.SkillType = SkillType.Stance.value
        skill.TargetAllegiance = Skilltarget.Self.value
        skill.Nature = SkillNature.Buff.value
        self.skill_data[skill.SkillID] = skill

        skill = self.CustomSkill()
        skill.SkillID = GLOBAL_CACHE.Skill.GetID("Balanced_Stance")
        skill.SkillType = SkillType.Stance.value
        skill.TargetAllegiance = Skilltarget.Self.value
        skill.Nature = SkillNature.Buff.value
        self.skill_data[skill.SkillID] = skill

        skill = self.CustomSkill()
        skill.SkillID = GLOBAL_CACHE.Skill.GetID("Bonettis_Defense")
        skill.SkillType = SkillType.Stance.value
        skill.TargetAllegiance = Skilltarget.Self.value
        skill.Nature = SkillNature.Buff.value
        self.skill_data[skill.SkillID] = skill

        skill = self.CustomSkill()
        skill.SkillID = GLOBAL_CACHE.Skill.GetID("Deadly_Riposte")
        skill.SkillType = SkillType.Skill.value
        skill.TargetAllegiance = Skilltarget.Self.value
        skill.Nature = SkillNature.Offensive.value
        self.skill_data[skill.SkillID] = skill

        skill = self.CustomSkill()
        skill.SkillID = GLOBAL_CACHE.Skill.GetID("Defensive_Stance")
        skill.SkillType = SkillType.Stance.value
        skill.TargetAllegiance = Skilltarget.Self.value
        skill.Nature = SkillNature.Buff.value
        self.skill_data[skill.SkillID] = skill

        skill = self.CustomSkill()
        skill.SkillID = GLOBAL_CACHE.Skill.GetID("Deflect_Arrows")
        skill.SkillType = SkillType.Stance.value
        skill.TargetAllegiance = Skilltarget.Self.value
        skill.Nature = SkillNature.Buff.value
        self.skill_data[skill.SkillID] = skill

        skill = self.CustomSkill()
        skill.SkillID = GLOBAL_CACHE.Skill.GetID("Desperation_Blow")
        skill.SkillType = SkillType.Attack.value
        skill.TargetAllegiance = Skilltarget.Self.value
        skill.Nature = SkillNature.Buff.value
        self.skill_data[skill.SkillID] = skill

        skill = self.CustomSkill()
        skill.SkillID = GLOBAL_CACHE.Skill.GetID("Disciplined_Stance")
        skill.SkillType = SkillType.Stance.value
        skill.TargetAllegiance = Skilltarget.Self.value
        skill.Nature = SkillNature.Buff.value
        self.skill_data[skill.SkillID] = skill

        skill = self.CustomSkill()
        skill.SkillID = GLOBAL_CACHE.Skill.GetID("Drunken_Blow")
        skill.SkillType = SkillType.Attack.value
        skill.TargetAllegiance = Skilltarget.Self.value
        skill.Nature = SkillNature.Buff.value
        self.skill_data[skill.SkillID] = skill

        skill = self.CustomSkill()
        skill.SkillID = GLOBAL_CACHE.Skill.GetID("Gladiators_Defense")
        skill.SkillType = SkillType.Stance.value
        skill.TargetAllegiance = Skilltarget.Self.value
        skill.Nature = SkillNature.Buff.value
        self.skill_data[skill.SkillID] = skill

        skill = self.CustomSkill()
        skill.SkillID = GLOBAL_CACHE.Skill.GetID("Healing_Signet")
        skill.SkillType = SkillType.Signet.value
        skill.TargetAllegiance = Skilltarget.Self.value
        skill.Nature = SkillNature.Healing.value
        skill.Conditions.LessLife = 0.6
        self.skill_data[skill.SkillID] = skill

        skill = self.CustomSkill()
        skill.SkillID = GLOBAL_CACHE.Skill.GetID("Protectors_Defense")
        skill.SkillType = SkillType.Skill.value
        skill.TargetAllegiance = Skilltarget.Self.value
        skill.Nature = SkillNature.Buff.value
        self.skill_data[skill.SkillID] = skill

        skill = self.CustomSkill()
        skill.SkillID = GLOBAL_CACHE.Skill.GetID("Riposte")
        skill.SkillType = SkillType.Skill.value
        skill.TargetAllegiance = Skilltarget.Self.value
        skill.Nature = SkillNature.Buff.value
        self.skill_data[skill.SkillID] = skill

        skill = self.CustomSkill()
        skill.SkillID = GLOBAL_CACHE.Skill.GetID("Shield_Stance")
        skill.SkillType = SkillType.Stance.value
        skill.TargetAllegiance = Skilltarget.Self.value
        skill.Nature = SkillNature.Buff.value
        self.skill_data[skill.SkillID] = skill

        skill = self.CustomSkill()
        skill.SkillID = GLOBAL_CACHE.Skill.GetID("Shove")
        skill.SkillType = SkillType.Skill.value
        skill.TargetAllegiance = Skilltarget.Enemy.value
        skill.Nature = SkillNature.Offensive.value
        skill.Conditions.IsMoving = True
        self.skill_data[skill.SkillID] = skill

        skill = self.CustomSkill()
        skill.SkillID = GLOBAL_CACHE.Skill.GetID("Soldiers_Defense")
        skill.SkillType = SkillType.Stance.value
        skill.TargetAllegiance = Skilltarget.Self.value
        skill.Nature = SkillNature.Buff.value
        skill.Conditions.UniqueProperty = True
        self.skill_data[skill.SkillID] = skill

        skill = self.CustomSkill()
        skill.SkillID = GLOBAL_CACHE.Skill.GetID("Soldiers_Speed")
        skill.SkillType = SkillType.Stance.value
        skill.TargetAllegiance = Skilltarget.Self.value
        skill.Nature = SkillNature.Buff.value
        skill.Conditions.UniqueProperty = True
        skill.Conditions.IsOutOfCombat = True
        self.skill_data[skill.SkillID] = skill

        skill = self.CustomSkill()
        skill.SkillID = GLOBAL_CACHE.Skill.GetID("Soldiers_Stance")
        skill.SkillType = SkillType.Stance.value
        skill.TargetAllegiance = Skilltarget.Self.value
        skill.Nature = SkillNature.Buff.value
        skill.Conditions.UniqueProperty = True
        self.skill_data[skill.SkillID] = skill

        skill = self.CustomSkill()
        skill.SkillID = GLOBAL_CACHE.Skill.GetID("Soldiers_Strike")
        skill.SkillType = SkillType.Attack.value
        skill.TargetAllegiance = Skilltarget.Enemy.value
        skill.Nature = SkillNature.Offensive.value
        skill.Conditions.UniqueProperty = True
        self.skill_data[skill.SkillID] = skill

        skill = self.CustomSkill()
        skill.SkillID = GLOBAL_CACHE.Skill.GetID("Steady_Stance")
        skill.SkillType = SkillType.Stance.value
        skill.TargetAllegiance = Skilltarget.Self.value
        skill.Nature = SkillNature.Buff.value
        self.skill_data[skill.SkillID] = skill

        skill = self.CustomSkill()
        skill.SkillID = GLOBAL_CACHE.Skill.GetID("Thrill_of_Victory")
        skill.SkillType = SkillType.Attack.value
        skill.TargetAllegiance = Skilltarget.Enemy.value
        skill.Nature = SkillNature.Offensive.value
        skill.Conditions.UniqueProperty = True
        self.skill_data[skill.SkillID] = skill

        skill = self.CustomSkill()
        skill.SkillID = GLOBAL_CACHE.Skill.GetID("Wary_Stance")
        skill.SkillType = SkillType.Stance.value
        skill.TargetAllegiance = Skilltarget.Self.value
        skill.Nature = SkillNature.Buff.value
        self.skill_data[skill.SkillID] = skill

        # WARRIOR NO ATTRIBUTE
        skill = self.CustomSkill()
        skill.SkillID = GLOBAL_CACHE.Skill.GetID("Coward")
        skill.SkillType = SkillType.Shout.value
        skill.TargetAllegiance = Skilltarget.Enemy.value
        skill.Nature = SkillNature.Offensive.value
        skill.Conditions.IsMoving = True
        self.skill_data[skill.SkillID] = skill

        skill = self.CustomSkill()
        skill.SkillID = GLOBAL_CACHE.Skill.GetID("For_Great_Justice")
        skill.SkillType = SkillType.Shout.value
        skill.TargetAllegiance = Skilltarget.Self.value
        skill.Nature = SkillNature.Buff.value
        self.skill_data[skill.SkillID] = skill
        skill.Conditions.IsOutOfCombat = False
        

        skill = self.CustomSkill()
        skill.SkillID = GLOBAL_CACHE.Skill.GetID("On_Your_Knees")
        skill.SkillType = SkillType.Shout.value
        skill.TargetAllegiance = Skilltarget.Enemy.value
        skill.Nature = SkillNature.Offensive.value
        skill.Conditions.IsKnockedDown = True
        self.skill_data[skill.SkillID] = skill

        skill = self.CustomSkill()
        skill.SkillID = GLOBAL_CACHE.Skill.GetID("Youre_All_Alone")
        skill.SkillType = SkillType.Shout.value
        skill.TargetAllegiance = Skilltarget.Enemy.value
        skill.Nature = SkillNature.Offensive.value
        skill.Conditions.UniqueProperty = True
        self.skill_data[skill.SkillID] = skill

        skill = self.CustomSkill()
        skill.SkillID = GLOBAL_CACHE.Skill.GetID("Distracting_Blow")
        skill.SkillType = SkillType.Attack.value
        skill.TargetAllegiance = Skilltarget.EnemyCasting.value
        skill.Nature = SkillNature.Interrupt.value
        skill.Conditions.IsCasting = True
        self.skill_data[skill.SkillID] = skill

        skill = self.CustomSkill()
        skill.SkillID = GLOBAL_CACHE.Skill.GetID("Distracting_Strike")
        skill.SkillType = SkillType.Attack.value
        skill.TargetAllegiance = Skilltarget.EnemyAttacking.value
        skill.Nature = SkillNature.Interrupt.value
        skill.Conditions.IsAttacking = True
        self.skill_data[skill.SkillID] = skill

        skill = self.CustomSkill()
        skill.SkillID = GLOBAL_CACHE.Skill.GetID("Flurry")
        skill.SkillType = SkillType.Stance.value
        skill.TargetAllegiance = Skilltarget.Self.value
        skill.Nature = SkillNature.Buff.value
        self.skill_data[skill.SkillID] = skill

        skill = self.CustomSkill()
        skill.SkillID = GLOBAL_CACHE.Skill.GetID("Frenzied_Defense")
        skill.SkillType = SkillType.Stance.value
        skill.TargetAllegiance = Skilltarget.Self.value
        skill.Nature = SkillNature.Buff.value
        self.skill_data[skill.SkillID] = skill

        skill = self.CustomSkill()
        skill.SkillID = GLOBAL_CACHE.Skill.GetID("Frenzy")
        skill.SkillType = SkillType.Stance.value
        skill.TargetAllegiance = Skilltarget.Self.value
        skill.Nature = SkillNature.Buff.value
        self.skill_data[skill.SkillID] = skill

        skill = self.CustomSkill()
        skill.SkillID = GLOBAL_CACHE.Skill.GetID("Grapple")
        skill.SkillType = SkillType.Skill.value
        skill.TargetAllegiance = Skilltarget.Enemy.value
        skill.Nature = SkillNature.Offensive.value
        self.skill_data[skill.SkillID] = skill

        skill = self.CustomSkill()
        skill.SkillID = GLOBAL_CACHE.Skill.GetID("Skull_Crack")
        skill.SkillType = SkillType.Attack.value
        skill.TargetAllegiance = Skilltarget.EnemyCastingSpell.value
        skill.Nature = SkillNature.Interrupt.value
        skill.Conditions.IsCasting = True
        self.skill_data[skill.SkillID] = skill

        skill = self.CustomSkill()
        skill.SkillID = GLOBAL_CACHE.Skill.GetID("Symbolic_Strike")
        skill.SkillType = SkillType.Attack.value
        skill.TargetAllegiance = Skilltarget.Enemy.value
        skill.Nature = SkillNature.Offensive.value
        self.skill_data[skill.SkillID] = skill

        skill = self.CustomSkill()
        skill.SkillID = GLOBAL_CACHE.Skill.GetID("Wild_Blow")
        skill.SkillType = SkillType.Attack.value
        skill.TargetAllegiance = Skilltarget.Enemy.value
        skill.Nature = SkillNature.Offensive.value
        self.skill_data[skill.SkillID] = skill

        # RANGER EXPERTISE
        skill = self.CustomSkill()
        skill.SkillID = GLOBAL_CACHE.Skill.GetID("Archers_Signet")
        skill.SkillType = SkillType.Signet.value
        skill.TargetAllegiance = Skilltarget.Self.value
        skill.Nature = SkillNature.Buff.value
        self.skill_data[skill.SkillID] = skill

        skill = self.CustomSkill()
        skill.SkillID = GLOBAL_CACHE.Skill.GetID("Distracting_Shot")
        skill.SkillType = SkillType.Attack.value
        skill.TargetAllegiance = Skilltarget.EnemyCasting.value
        skill.Nature = SkillNature.Interrupt.value
        skill.Conditions.IsCasting = True
        self.skill_data[skill.SkillID] = skill

        skill = self.CustomSkill()
        skill.SkillID = GLOBAL_CACHE.Skill.GetID("Dodge")
        skill.SkillType = SkillType.Stance.value
        skill.TargetAllegiance = Skilltarget.Self.value
        skill.Nature = SkillNature.Buff.value
        self.skill_data[skill.SkillID] = skill

        skill = self.CustomSkill()
        skill.SkillID = GLOBAL_CACHE.Skill.GetID("Escape")
        skill.SkillType = SkillType.Stance.value
        skill.TargetAllegiance = Skilltarget.Self.value
        skill.Nature = SkillNature.Buff.value
        self.skill_data[skill.SkillID] = skill

        skill = self.CustomSkill()
        skill.SkillID = GLOBAL_CACHE.Skill.GetID("Expert_Focus")
        skill.SkillType = SkillType.Preparation.value
        skill.TargetAllegiance = Skilltarget.Self.value
        skill.Nature = SkillNature.Buff.value
        self.skill_data[skill.SkillID] = skill

        skill = self.CustomSkill()
        skill.SkillID = GLOBAL_CACHE.Skill.GetID("Experts_Dexterity")
        skill.SkillType = SkillType.Stance.value
        skill.TargetAllegiance = Skilltarget.Self.value
        skill.Nature = SkillNature.Buff.value
        self.skill_data[skill.SkillID] = skill

        skill = self.CustomSkill()
        skill.SkillID = GLOBAL_CACHE.Skill.GetID("Glass_Arrows")
        skill.SkillType = SkillType.Preparation.value
        skill.TargetAllegiance = Skilltarget.Self.value
        skill.Nature = SkillNature.Buff.value
        self.skill_data[skill.SkillID] = skill

        skill = self.CustomSkill()
        skill.SkillID = GLOBAL_CACHE.Skill.GetID("Infuriating_Heat")
        skill.SkillType = SkillType.Ritual.value
        skill.TargetAllegiance = Skilltarget.Self.value
        skill.Nature = SkillNature.Buff.value
        skill.Conditions.IsOutOfCombat = True
        self.skill_data[skill.SkillID] = skill

        skill = self.CustomSkill()
        skill.SkillID = GLOBAL_CACHE.Skill.GetID("Lightning_Reflexes")
        skill.SkillType = SkillType.Stance.value
        skill.TargetAllegiance = Skilltarget.Self.value
        skill.Nature = SkillNature.Buff.value
        self.skill_data[skill.SkillID] = skill

        skill = self.CustomSkill()
        skill.SkillID = GLOBAL_CACHE.Skill.GetID("Marksmans_Wager")
        skill.SkillType = SkillType.Preparation.value
        skill.TargetAllegiance = Skilltarget.Self.value
        skill.Nature = SkillNature.Buff.value
        self.skill_data[skill.SkillID] = skill

        skill = self.CustomSkill()
        skill.SkillID = GLOBAL_CACHE.Skill.GetID("Oath_Shot")
        skill.SkillType = SkillType.Attack.value
        skill.TargetAllegiance = Skilltarget.Enemy.value
        skill.Nature = SkillNature.Offensive.value
        self.skill_data[skill.SkillID] = skill

        skill = self.CustomSkill()
        skill.SkillID = GLOBAL_CACHE.Skill.GetID("Point_Blank_Shot")
        skill.SkillType = SkillType.Attack.value
        skill.TargetAllegiance = Skilltarget.Enemy.value
        skill.Nature = SkillNature.Offensive.value
        self.skill_data[skill.SkillID] = skill

        skill = self.CustomSkill()
        skill.SkillID = GLOBAL_CACHE.Skill.GetID("Practiced_Stance")
        skill.SkillType = SkillType.Stance.value
        skill.TargetAllegiance = Skilltarget.Self.value
        skill.Nature = SkillNature.Buff.value
        skill.Conditions.IsOutOfCombat = True
        self.skill_data[skill.SkillID] = skill

        skill = self.CustomSkill()
        skill.SkillID = GLOBAL_CACHE.Skill.GetID("Throw_Dirt")
        skill.SkillType = SkillType.Skill.value
        skill.TargetAllegiance = Skilltarget.EnemyMartial.value
        skill.Nature = SkillNature.Offensive.value
        skill.Conditions.TargetingStrict = True
        self.skill_data[skill.SkillID] = skill

        skill = self.CustomSkill()
        skill.SkillID = GLOBAL_CACHE.Skill.GetID("Trappers_Focus")
        skill.SkillType = SkillType.Preparation.value
        skill.TargetAllegiance = Skilltarget.Self.value
        skill.Nature = SkillNature.Buff.value
        self.skill_data[skill.SkillID] = skill

        skill = self.CustomSkill()
        skill.SkillID = GLOBAL_CACHE.Skill.GetID("Trappers_Speed")
        skill.SkillType = SkillType.Stance.value
        skill.TargetAllegiance = Skilltarget.Self.value
        skill.Nature = SkillNature.Buff.value
        skill.Conditions.IsOutOfCombat = True
        self.skill_data[skill.SkillID] = skill

        skill = self.CustomSkill()
        skill.SkillID = GLOBAL_CACHE.Skill.GetID("Whirling_Defense")
        skill.SkillType = SkillType.Stance.value
        skill.TargetAllegiance = Skilltarget.Self.value
        skill.Nature = SkillNature.Buff.value
        self.skill_data[skill.SkillID] = skill

        skill = self.CustomSkill()
        skill.SkillID = GLOBAL_CACHE.Skill.GetID("Zojuns_Haste")
        skill.SkillType = SkillType.Stance.value
        skill.TargetAllegiance = Skilltarget.Self.value
        skill.Nature = SkillNature.Buff.value
        self.skill_data[skill.SkillID] = skill

        skill = self.CustomSkill()
        skill.SkillID = GLOBAL_CACHE.Skill.GetID("Zojuns_Shot")
        skill.SkillType = SkillType.Attack.value
        skill.TargetAllegiance = Skilltarget.Enemy.value
        skill.Nature = SkillNature.Offensive.value
        self.skill_data[skill.SkillID] = skill

        # RANGER BEAST MASTERY
        skill = self.CustomSkill()
        skill.SkillID = GLOBAL_CACHE.Skill.GetID("Bestial_Fury")
        skill.SkillType = SkillType.Stance.value
        skill.TargetAllegiance = Skilltarget.Self.value
        skill.Nature = SkillNature.Buff.value
        self.skill_data[skill.SkillID] = skill

        skill = self.CustomSkill()
        skill.SkillID = GLOBAL_CACHE.Skill.GetID("Bestial_Mauling")
        skill.SkillType = SkillType.PetAttack.value
        skill.TargetAllegiance = Skilltarget.Enemy.value
        skill.Nature = SkillNature.Offensive.value
        skill.Conditions.IsKnockedDown = True
        self.skill_data[skill.SkillID] = skill

        skill = self.CustomSkill()
        skill.SkillID = GLOBAL_CACHE.Skill.GetID("Bestial_Pounce")
        skill.SkillType = SkillType.PetAttack.value
        skill.TargetAllegiance = Skilltarget.Enemy.value
        skill.Nature = SkillNature.Offensive.value
        skill.Conditions.IsCasting = True
        self.skill_data[skill.SkillID] = skill

        skill = self.CustomSkill()
        skill.SkillID = GLOBAL_CACHE.Skill.GetID("Brutal_Strike")
        skill.SkillType = SkillType.PetAttack.value
        skill.TargetAllegiance = Skilltarget.Enemy.value
        skill.Nature = SkillNature.Offensive.value
        skill.Conditions.LessLife = 0.5
        self.skill_data[skill.SkillID] = skill

        skill = self.CustomSkill()
        skill.SkillID = GLOBAL_CACHE.Skill.GetID("Call_of_Haste")
        skill.SkillType = SkillType.Shout.value
        skill.TargetAllegiance = Skilltarget.Pet.value
        skill.Nature = SkillNature.Buff.value
        skill.Conditions.IsOutOfCombat = True
        self.skill_data[skill.SkillID] = skill

        skill = self.CustomSkill()
        skill.SkillID = GLOBAL_CACHE.Skill.GetID("Call_of_Protection")
        skill.SkillType = SkillType.Shout.value
        skill.TargetAllegiance = Skilltarget.Pet.value
        skill.Nature = SkillNature.Buff.value
        skill.Conditions.IsOutOfCombat = True
        self.skill_data[skill.SkillID] = skill

        skill = self.CustomSkill()
        skill.SkillID = GLOBAL_CACHE.Skill.GetID("Charm_Animal")
        skill.SkillType = SkillType.Skill.value
        skill.TargetAllegiance = Skilltarget.Pet.value
        skill.Nature = SkillNature.Offensive.value
        self.skill_data[skill.SkillID] = skill

        skill = self.CustomSkill()
        skill.SkillID = GLOBAL_CACHE.Skill.GetID("Comfort_Animal")
        skill.SkillType = SkillType.Skill.value
        skill.TargetAllegiance = Skilltarget.Pet.value
        skill.Nature = SkillNature.Healing.value
        skill.Conditions.UniqueProperty = True
        skill.Conditions.LessLife = 0.50
        self.skill_data[skill.SkillID] = skill

        skill = self.CustomSkill()
        skill.SkillID = GLOBAL_CACHE.Skill.GetID("Companionship")
        skill.SkillType = SkillType.Skill.value
        skill.TargetAllegiance = Skilltarget.Self.value
        skill.Nature = SkillNature.Healing.value
        skill.Conditions.LessLife = 0.5
        self.skill_data[skill.SkillID] = skill

        skill = self.CustomSkill()
        skill.SkillID = GLOBAL_CACHE.Skill.GetID("Disrupting_Lunge")
        skill.SkillType = SkillType.PetAttack.value
        skill.TargetAllegiance = Skilltarget.EnemyCasting.value
        skill.Nature = SkillNature.Interrupt.value
        skill.Conditions.IsCasting = True
        self.skill_data[skill.SkillID] = skill

        skill = self.CustomSkill()
        skill.SkillID = GLOBAL_CACHE.Skill.GetID("Edge_of_Extinction")
        skill.SkillType = SkillType.Ritual.value
        skill.TargetAllegiance = Skilltarget.Self.value
        skill.Nature = SkillNature.Buff.value
        self.skill_data[skill.SkillID] = skill

        skill = self.CustomSkill()
        skill.SkillID = GLOBAL_CACHE.Skill.GetID("Energizing_Wind")
        skill.SkillType = SkillType.Ritual.value
        skill.TargetAllegiance = Skilltarget.Self.value
        skill.Nature = SkillNature.Buff.value
        self.skill_data[skill.SkillID] = skill

        skill = self.CustomSkill()
        skill.SkillID = GLOBAL_CACHE.Skill.GetID("Enraged_Lunge")
        skill.SkillType = SkillType.PetAttack.value
        skill.TargetAllegiance = Skilltarget.Enemy.value
        skill.Nature = SkillNature.Offensive.value
        self.skill_data[skill.SkillID] = skill

        skill = self.CustomSkill()
        skill.SkillID = GLOBAL_CACHE.Skill.GetID("Feral_Aggression")
        skill.SkillType = SkillType.Skill.value
        skill.TargetAllegiance = Skilltarget.Self.value
        skill.Nature = SkillNature.Buff.value
        skill.Conditions.IsOutOfCombat = False
        self.skill_data[skill.SkillID] = skill

        skill = self.CustomSkill()
        skill.SkillID = GLOBAL_CACHE.Skill.GetID("Feral_Lunge")
        skill.SkillType = SkillType.PetAttack.value
        skill.TargetAllegiance = Skilltarget.Enemy.value
        skill.Nature = SkillNature.Offensive.value
        self.skill_data[skill.SkillID] = skill

        skill = self.CustomSkill()
        skill.SkillID = GLOBAL_CACHE.Skill.GetID("Ferocious_Strike")
        skill.SkillType = SkillType.PetAttack.value
        skill.TargetAllegiance = Skilltarget.Pet.value
        skill.Nature = SkillNature.Offensive.value
        self.skill_data[skill.SkillID] = skill

        skill = self.CustomSkill()
        skill.SkillID = GLOBAL_CACHE.Skill.GetID("Fertile_Season")
        skill.SkillType = SkillType.Ritual.value
        skill.TargetAllegiance = Skilltarget.Self.value
        skill.Nature = SkillNature.Buff.value
        self.skill_data[skill.SkillID] = skill

        skill = self.CustomSkill()
        skill.SkillID = GLOBAL_CACHE.Skill.GetID("Heal_as_One")
        skill.SkillType = SkillType.Skill.value
        skill.TargetAllegiance = Skilltarget.Pet.value
        skill.Nature = SkillNature.Healing.value
        skill.unique_property = True
        skill.Conditions.LessLife = 0.7
        self.skill_data[skill.SkillID] = skill

        skill = self.CustomSkill()
        skill.SkillID = GLOBAL_CACHE.Skill.GetID("Hekets_Rampage")
        skill.SkillType = SkillType.Ritual.value
        skill.TargetAllegiance = Skilltarget.Self.value
        skill.Nature = SkillNature.Buff.value
        skill.Conditions.IsOutOfCombat = False
        self.skill_data[skill.SkillID] = skill

        skill = self.CustomSkill()
        skill.SkillID = GLOBAL_CACHE.Skill.GetID("Lacerate")
        skill.SkillType = SkillType.Ritual.value
        skill.TargetAllegiance = Skilltarget.Self.value
        skill.Nature = SkillNature.Buff.value
        skill.Conditions.IsOutOfCombat = True
        self.skill_data[skill.SkillID] = skill

        skill = self.CustomSkill()
        skill.SkillID = GLOBAL_CACHE.Skill.GetID("Maiming_Strike")
        skill.SkillType = SkillType.PetAttack.value
        skill.TargetAllegiance = Skilltarget.Enemy.value
        skill.Nature = SkillNature.Offensive.value
        skill.Conditions.IsMoving = True
        self.skill_data[skill.SkillID] = skill

        skill = self.CustomSkill()
        skill.SkillID = GLOBAL_CACHE.Skill.GetID("Melandrus_Assault")
        skill.SkillType = SkillType.PetAttack.value
        skill.TargetAllegiance = Skilltarget.Enemy.value
        skill.Nature = SkillNature.Offensive.value
        self.skill_data[skill.SkillID] = skill

        skill = self.CustomSkill()
        skill.SkillID = GLOBAL_CACHE.Skill.GetID("Otyughs_Cry")
        skill.SkillType = SkillType.Shout.value
        skill.TargetAllegiance = Skilltarget.Pet.value
        skill.Nature = SkillNature.Buff.value
        self.skill_data[skill.SkillID] = skill

        skill = self.CustomSkill()
        skill.SkillID = GLOBAL_CACHE.Skill.GetID("Poisonous_Bite")
        skill.SkillType = SkillType.PetAttack.value
        skill.TargetAllegiance = Skilltarget.Enemy.value
        skill.Nature = SkillNature.Offensive.value
        self.skill_data[skill.SkillID] = skill

        skill = self.CustomSkill()
        skill.SkillID = GLOBAL_CACHE.Skill.GetID("Pounce")
        skill.SkillType = SkillType.PetAttack.value
        skill.TargetAllegiance = Skilltarget.Enemy.value
        skill.Nature = SkillNature.Offensive.value
        skill.Conditions.IsMoving = True
        self.skill_data[skill.SkillID] = skill

        skill = self.CustomSkill()
        skill.SkillID = GLOBAL_CACHE.Skill.GetID("Predators_Pounce")
        skill.SkillType = SkillType.PetAttack.value
        skill.TargetAllegiance = Skilltarget.Pet.value
        skill.Nature = SkillNature.Offensive.value
        self.skill_data[skill.SkillID] = skill

        skill = self.CustomSkill()
        skill.SkillID = GLOBAL_CACHE.Skill.GetID("Predatory_Bond")
        skill.SkillType = SkillType.Shout.value
        skill.TargetAllegiance = Skilltarget.Pet.value
        skill.Nature = SkillNature.Buff.value
        self.skill_data[skill.SkillID] = skill

        skill = self.CustomSkill()
        skill.SkillID = GLOBAL_CACHE.Skill.GetID("Predatory_Season")
        skill.SkillType = SkillType.Ritual.value
        skill.TargetAllegiance = Skilltarget.Self.value
        skill.Nature = SkillNature.Buff.value
        self.skill_data[skill.SkillID] = skill

        skill = self.CustomSkill()
        skill.SkillID = GLOBAL_CACHE.Skill.GetID("Primal_Echoes")
        skill.SkillType = SkillType.Ritual.value
        skill.TargetAllegiance = Skilltarget.Self.value
        skill.Nature = SkillNature.Buff.value
        self.skill_data[skill.SkillID] = skill

        skill = self.CustomSkill()
        skill.SkillID = GLOBAL_CACHE.Skill.GetID("Rampage_as_One")
        skill.SkillType = SkillType.Skill.value
        skill.TargetAllegiance = Skilltarget.Pet.value
        skill.Nature = SkillNature.Buff.value
        self.skill_data[skill.SkillID] = skill

        skill = self.CustomSkill()
        skill.SkillID = GLOBAL_CACHE.Skill.GetID("Revive_Animal")
        skill.SkillType = SkillType.Skill.value
        skill.TargetAllegiance = Skilltarget.Pet.value
        skill.Nature = SkillNature.Resurrection.value
        skill.Conditions.IsAlive = False
        self.skill_data[skill.SkillID] = skill

        skill = self.CustomSkill()
        skill.SkillID = GLOBAL_CACHE.Skill.GetID("Run_as_One")
        skill.SkillType = SkillType.Stance.value
        skill.TargetAllegiance = Skilltarget.Self.value
        skill.Nature = SkillNature.Buff.value
        skill.Conditions.IsOutOfCombat = True
        self.skill_data[skill.SkillID] = skill

        skill = self.CustomSkill()
        skill.SkillID = GLOBAL_CACHE.Skill.GetID("Savage_Pounce")
        skill.SkillType = SkillType.PetAttack.value
        skill.TargetAllegiance = Skilltarget.Enemy.value
        skill.Nature = SkillNature.Interrupt.value
        skill.Conditions.IsCasting = True
        self.skill_data[skill.SkillID] = skill

        skill = self.CustomSkill()
        skill.SkillID = GLOBAL_CACHE.Skill.GetID("Scavenger_Strike")
        skill.SkillType = SkillType.PetAttack.value
        skill.TargetAllegiance = Skilltarget.Enemy.value
        skill.Nature = SkillNature.Offensive.value
        skill.Conditions.HasCondition = True
        self.skill_data[skill.SkillID] = skill

        skill = self.CustomSkill()
        skill.SkillID = GLOBAL_CACHE.Skill.GetID("Strike_as_One")
        skill.SkillType = SkillType.Shout.value
        skill.TargetAllegiance = Skilltarget.Self.value
        skill.Nature = SkillNature.Buff.value
        self.skill_data[skill.SkillID] = skill

        skill = self.CustomSkill()
        skill.SkillID = GLOBAL_CACHE.Skill.GetID("Symbiosis")
        skill.SkillType = SkillType.Ritual.value
        skill.TargetAllegiance = Skilltarget.Self.value
        skill.Nature = SkillNature.Buff.value
        self.skill_data[skill.SkillID] = skill

        skill = self.CustomSkill()
        skill.SkillID = GLOBAL_CACHE.Skill.GetID("Symbiotic_Bond")
        skill.SkillType = SkillType.Shout.value
        skill.TargetAllegiance = Skilltarget.Pet.value
        skill.Nature = SkillNature.Buff.value
        skill.Conditions.IsOutOfCombat = True
        self.skill_data[skill.SkillID] = skill

        skill = self.CustomSkill()
        skill.SkillID = GLOBAL_CACHE.Skill.GetID("Tigers_Fury")
        skill.SkillType = SkillType.Stance.value
        skill.TargetAllegiance = Skilltarget.Self.value
        skill.Nature = SkillNature.Buff.value
        self.skill_data[skill.SkillID] = skill

        skill = self.CustomSkill()
        skill.SkillID = GLOBAL_CACHE.Skill.GetID("Toxicity")
        skill.SkillType = SkillType.Ritual.value
        skill.TargetAllegiance = Skilltarget.Self.value
        skill.Nature = SkillNature.Buff.value
        self.skill_data[skill.SkillID] = skill

        skill = self.CustomSkill()
        skill.SkillID = GLOBAL_CACHE.Skill.GetID("Vipers_Nest")
        skill.SkillType = SkillType.Trap.value
        skill.TargetAllegiance = Skilltarget.Self.value
        skill.Nature = SkillNature.Offensive.value
        self.skill_data[skill.SkillID] = skill

        # RANGER MARKSMANSHIP
        skill = self.CustomSkill()
        skill.SkillID = GLOBAL_CACHE.Skill.GetID("Arcing_Shot")
        skill.SkillType = SkillType.Attack.value
        skill.TargetAllegiance = Skilltarget.Enemy.value
        skill.Nature = SkillNature.Offensive.value
        self.skill_data[skill.SkillID] = skill

        skill = self.CustomSkill()
        skill.SkillID = GLOBAL_CACHE.Skill.GetID("Barrage")
        skill.SkillType = SkillType.Attack.value
        skill.TargetAllegiance = Skilltarget.Enemy.value
        skill.Nature = SkillNature.Offensive.value
        self.skill_data[skill.SkillID] = skill

        skill = self.CustomSkill()
        skill.SkillID = GLOBAL_CACHE.Skill.GetID("Body_Shot")
        skill.SkillType = SkillType.Attack.value
        skill.TargetAllegiance = Skilltarget.Enemy.value
        skill.Nature = SkillNature.Offensive.value
        self.skill_data[skill.SkillID] = skill

        skill = self.CustomSkill()
        skill.SkillID = GLOBAL_CACHE.Skill.GetID("Broad_Head_Arrow")
        skill.SkillType = SkillType.Attack.value
        skill.TargetAllegiance = Skilltarget.EnemyCasting.value
        skill.Nature = SkillNature.Interrupt.value
        skill.Conditions.IsCasting = True
        self.skill_data[skill.SkillID] = skill

        skill = self.CustomSkill()
        skill.SkillID = GLOBAL_CACHE.Skill.GetID("Burning_Arrow")
        skill.SkillType = SkillType.Attack.value
        skill.TargetAllegiance = Skilltarget.Enemy.value
        skill.Nature = SkillNature.Offensive.value
        self.skill_data[skill.SkillID] = skill

        skill = self.CustomSkill()
        skill.SkillID = GLOBAL_CACHE.Skill.GetID("Concussion_Shot")
        skill.SkillType = SkillType.Attack.value
        skill.TargetAllegiance = Skilltarget.EnemyCasting.value
        skill.Nature = SkillNature.Interrupt.value
        skill.Conditions.IsCasting = True
        self.skill_data[skill.SkillID] = skill

        skill = self.CustomSkill()
        skill.SkillID = GLOBAL_CACHE.Skill.GetID("Crippling_Shot")
        skill.SkillType = SkillType.Attack.value
        skill.TargetAllegiance = Skilltarget.Enemy.value
        skill.Nature = SkillNature.Offensive.value
        self.skill_data[skill.SkillID] = skill

        skill = self.CustomSkill()
        skill.SkillID = GLOBAL_CACHE.Skill.GetID("Crossfire")
        skill.SkillType = SkillType.Attack.value
        skill.TargetAllegiance = Skilltarget.Enemy.value
        skill.Nature = SkillNature.Offensive.value
        self.skill_data[skill.SkillID] = skill

        skill = self.CustomSkill()
        skill.SkillID = GLOBAL_CACHE.Skill.GetID("Debilitating_Shot")
        skill.SkillType = SkillType.Attack.value
        skill.TargetAllegiance = Skilltarget.Enemy.value
        skill.Nature = SkillNature.Offensive.value
        self.skill_data[skill.SkillID] = skill

        skill = self.CustomSkill()
        skill.SkillID = GLOBAL_CACHE.Skill.GetID("Determined_Shot")
        skill.SkillType = SkillType.Attack.value
        skill.TargetAllegiance = Skilltarget.Enemy.value
        skill.Nature = SkillNature.Offensive.value
        self.skill_data[skill.SkillID] = skill

        skill = self.CustomSkill()
        skill.SkillID = GLOBAL_CACHE.Skill.GetID("Disrupting_Accuracy")
        skill.SkillType = SkillType.Attack.value
        skill.TargetAllegiance = Skilltarget.Enemy.value
        skill.Nature = SkillNature.Offensive.value
        self.skill_data[skill.SkillID] = skill

        skill = self.CustomSkill()
        skill.SkillID = GLOBAL_CACHE.Skill.GetID("Disrupting_Shot")
        skill.SkillType = SkillType.Attack.value
        skill.TargetAllegiance = Skilltarget.EnemyCasting.value
        skill.Nature = SkillNature.Interrupt.value
        skill.Conditions.IsCasting = True
        self.skill_data[skill.SkillID] = skill

        skill = self.CustomSkill()
        skill.SkillID = GLOBAL_CACHE.Skill.GetID("Favorable_Winds")
        skill.SkillType = SkillType.Ritual.value
        skill.TargetAllegiance = Skilltarget.Self.value
        skill.Nature = SkillNature.Buff.value
        self.skill_data[skill.SkillID] = skill

        skill = self.CustomSkill()
        skill.SkillID = GLOBAL_CACHE.Skill.GetID("Focused_Shot")
        skill.SkillType = SkillType.Attack.value
        skill.TargetAllegiance = Skilltarget.Enemy.value
        skill.Nature = SkillNature.Offensive.value
        self.skill_data[skill.SkillID] = skill

        skill = self.CustomSkill()
        skill.SkillID = GLOBAL_CACHE.Skill.GetID("Hunters_Shot")
        skill.SkillType = SkillType.Attack.value
        skill.TargetAllegiance = Skilltarget.Enemy.value
        skill.Nature = SkillNature.Offensive.value
        self.skill_data[skill.SkillID] = skill

        skill = self.CustomSkill()
        skill.SkillID = GLOBAL_CACHE.Skill.GetID("Keen_Arrow")
        skill.SkillType = SkillType.Attack.value
        skill.TargetAllegiance = Skilltarget.Enemy.value
        skill.Nature = SkillNature.Offensive.value
        self.skill_data[skill.SkillID] = skill

        skill = self.CustomSkill()
        skill.SkillID = GLOBAL_CACHE.Skill.GetID("Marauders_Shot")
        skill.SkillType = SkillType.Attack.value
        skill.TargetAllegiance = Skilltarget.Enemy.value
        skill.Nature = SkillNature.Offensive.value
        self.skill_data[skill.SkillID] = skill

        skill = self.CustomSkill()
        skill.SkillID = GLOBAL_CACHE.Skill.GetID("Melandrus_Shot")
        skill.SkillType = SkillType.Attack.value
        skill.TargetAllegiance = Skilltarget.Enemy.value
        skill.Nature = SkillNature.Offensive.value
        skill.Conditions.IsMoving = True
        self.skill_data[skill.SkillID] = skill

        skill = self.CustomSkill()
        skill.SkillID = GLOBAL_CACHE.Skill.GetID("Needling_Shot")
        skill.SkillType = SkillType.Attack.value
        skill.TargetAllegiance = Skilltarget.Enemy.value
        skill.Nature = SkillNature.Offensive.value
        skill.Conditions.LessLife = 0.5
        self.skill_data[skill.SkillID] = skill

        skill = self.CustomSkill()
        skill.SkillID = GLOBAL_CACHE.Skill.GetID("Penetrating_Attack")
        skill.SkillType = SkillType.Attack.value
        skill.TargetAllegiance = Skilltarget.Enemy.value
        skill.Nature = SkillNature.Offensive.value
        self.skill_data[skill.SkillID] = skill

        skill = self.CustomSkill()
        skill.SkillID = GLOBAL_CACHE.Skill.GetID("Pin_Down")
        skill.SkillType = SkillType.Attack.value
        skill.TargetAllegiance = Skilltarget.Enemy.value
        skill.Nature = SkillNature.Offensive.value
        self.skill_data[skill.SkillID] = skill

        skill = self.CustomSkill()
        skill.SkillID = GLOBAL_CACHE.Skill.GetID("Power_Shot")
        skill.SkillType = SkillType.Attack.value
        skill.TargetAllegiance = Skilltarget.Enemy.value
        skill.Nature = SkillNature.Offensive.value
        self.skill_data[skill.SkillID] = skill

        skill = self.CustomSkill()
        skill.SkillID = GLOBAL_CACHE.Skill.GetID("Precision_Shot")
        skill.SkillType = SkillType.Attack.value
        skill.TargetAllegiance = Skilltarget.Enemy.value
        skill.Nature = SkillNature.Offensive.value
        self.skill_data[skill.SkillID] = skill

        skill = self.CustomSkill()
        skill.SkillID = GLOBAL_CACHE.Skill.GetID("Prepared_Shot")
        skill.SkillType = SkillType.Attack.value
        skill.TargetAllegiance = Skilltarget.Enemy.value
        skill.Nature = SkillNature.Offensive.value
        self.skill_data[skill.SkillID] = skill

        skill = self.CustomSkill()
        skill.SkillID = GLOBAL_CACHE.Skill.GetID("Punishing_Shot")
        skill.SkillType = SkillType.Attack.value
        skill.TargetAllegiance = Skilltarget.EnemyAttacking.value
        skill.Nature = SkillNature.Interrupt.value
        skill.Conditions.IsAttacking = True
        self.skill_data[skill.SkillID] = skill

        skill = self.CustomSkill()
        skill.SkillID = GLOBAL_CACHE.Skill.GetID("Rapid_Fire")
        skill.SkillType = SkillType.Preparation.value
        skill.TargetAllegiance = Skilltarget.Self.value
        skill.Nature = SkillNature.Buff.value
        self.skill_data[skill.SkillID] = skill

        skill = self.CustomSkill()
        skill.SkillID = GLOBAL_CACHE.Skill.GetID("Read_the_Wind")
        skill.SkillType = SkillType.Preparation.value
        skill.TargetAllegiance = Skilltarget.Self.value
        skill.Nature = SkillNature.Buff.value
        self.skill_data[skill.SkillID] = skill

        skill = self.CustomSkill()
        skill.SkillID = GLOBAL_CACHE.Skill.GetID("Savage_Shot")
        skill.SkillType = SkillType.Attack.value
        skill.TargetAllegiance = Skilltarget.EnemyCastingSpell.value
        skill.Nature = SkillNature.Interrupt.value
        skill.Conditions.IsCasting = True
        self.skill_data[skill.SkillID] = skill

        skill = self.CustomSkill()
        skill.SkillID = GLOBAL_CACHE.Skill.GetID("Screaming_Shot")
        skill.SkillType = SkillType.Attack.value
        skill.TargetAllegiance = Skilltarget.Enemy.value
        skill.Nature = SkillNature.Offensive.value
        self.skill_data[skill.SkillID] = skill

        skill = self.CustomSkill()
        skill.SkillID = GLOBAL_CACHE.Skill.GetID("Seeking_Arrows")
        skill.SkillType = SkillType.Preparation.value
        skill.TargetAllegiance = Skilltarget.Self.value
        skill.Nature = SkillNature.Buff.value
        self.skill_data[skill.SkillID] = skill

        skill = self.CustomSkill()
        skill.SkillID = GLOBAL_CACHE.Skill.GetID("Sloth_Hunters_Shot")
        skill.SkillType = SkillType.Attack.value
        skill.TargetAllegiance = Skilltarget.Enemy.value
        skill.Nature = SkillNature.Offensive.value
        skill.Conditions.IsCasting = False
        self.skill_data[skill.SkillID] = skill

        skill = self.CustomSkill()
        skill.SkillID = GLOBAL_CACHE.Skill.GetID("Splinter_Shot")
        skill.SkillType = SkillType.Attack.value
        skill.TargetAllegiance = Skilltarget.Enemy.value
        skill.Nature = SkillNature.Offensive.value
        self.skill_data[skill.SkillID] = skill

        skill = self.CustomSkill()
        skill.SkillID = GLOBAL_CACHE.Skill.GetID("Sundering_Attack")
        skill.SkillType = SkillType.Attack.value
        skill.TargetAllegiance = Skilltarget.Enemy.value
        skill.Nature = SkillNature.Offensive.value
        self.skill_data[skill.SkillID] = skill

        skill = self.CustomSkill()
        skill.SkillID = GLOBAL_CACHE.Skill.GetID("Volley")
        skill.SkillType = SkillType.Attack.value
        skill.TargetAllegiance = Skilltarget.Enemy.value
        skill.Nature = SkillNature.Offensive.value
        self.skill_data[skill.SkillID] = skill

        # RANGER WILDERNESS SURVIVAL
        skill = self.CustomSkill()
        skill.SkillID = GLOBAL_CACHE.Skill.GetID("Apply_Poison")
        skill.SkillType = SkillType.Preparation.value
        skill.TargetAllegiance = Skilltarget.Self.value
        skill.Nature = SkillNature.Buff.value
        self.skill_data[skill.SkillID] = skill

        skill = self.CustomSkill()
        skill.SkillID = GLOBAL_CACHE.Skill.GetID("Barbed_Arrows")
        skill.SkillType = SkillType.Preparation.value
        skill.TargetAllegiance = Skilltarget.Self.value
        skill.Nature = SkillNature.Buff.value
        self.skill_data[skill.SkillID] = skill

        skill = self.CustomSkill()
        skill.SkillID = GLOBAL_CACHE.Skill.GetID("Barbed_Trap")
        skill.SkillType = SkillType.Trap.value
        skill.TargetAllegiance = Skilltarget.Self.value
        skill.Nature = SkillNature.Offensive.value
        self.skill_data[skill.SkillID] = skill

        skill = self.CustomSkill()
        skill.SkillID = GLOBAL_CACHE.Skill.GetID("Brambles")
        skill.SkillType = SkillType.Ritual.value
        skill.TargetAllegiance = Skilltarget.Self.value
        skill.Nature = SkillNature.Buff.value
        self.skill_data[skill.SkillID] = skill

        skill = self.CustomSkill()
        skill.SkillID = GLOBAL_CACHE.Skill.GetID("Choking_Gas")
        skill.SkillType = SkillType.Preparation.value
        skill.TargetAllegiance = Skilltarget.Self.value
        skill.Nature = SkillNature.Buff.value
        self.skill_data[skill.SkillID] = skill

        skill = self.CustomSkill()
        skill.SkillID = GLOBAL_CACHE.Skill.GetID("Conflagration")
        skill.SkillType = SkillType.Ritual.value
        skill.TargetAllegiance = Skilltarget.Self.value
        skill.Nature = SkillNature.Buff.value
        self.skill_data[skill.SkillID] = skill

        skill = self.CustomSkill()
        skill.SkillID = GLOBAL_CACHE.Skill.GetID("Dryders_Defenses")
        skill.SkillType = SkillType.Stance.value
        skill.TargetAllegiance = Skilltarget.Self.value
        skill.Nature = SkillNature.Buff.value
        self.skill_data[skill.SkillID] = skill

        skill = self.CustomSkill()
        skill.SkillID = GLOBAL_CACHE.Skill.GetID("Dust_Trap")
        skill.SkillType = SkillType.Trap.value
        skill.TargetAllegiance = Skilltarget.Self.value
        skill.Nature = SkillNature.Offensive.value
        self.skill_data[skill.SkillID] = skill

        skill = self.CustomSkill()
        skill.SkillID = GLOBAL_CACHE.Skill.GetID("Equinox")
        skill.SkillType = SkillType.Ritual.value
        skill.TargetAllegiance = Skilltarget.Self.value
        skill.Nature = SkillNature.Buff.value
        skill.Conditions.IsOutOfCombat = True
        self.skill_data[skill.SkillID] = skill

        skill = self.CustomSkill()
        skill.SkillID = GLOBAL_CACHE.Skill.GetID("Famine")
        skill.SkillType = SkillType.Ritual.value
        skill.TargetAllegiance = Skilltarget.Self.value
        skill.Nature = SkillNature.Buff.value
        skill.Conditions.IsOutOfCombat = True
        self.skill_data[skill.SkillID] = skill

        skill = self.CustomSkill()
        skill.SkillID = GLOBAL_CACHE.Skill.GetID("Flame_Trap")
        skill.SkillType = SkillType.Trap.value
        skill.TargetAllegiance = Skilltarget.Self.value
        skill.Nature = SkillNature.Offensive.value
        self.skill_data[skill.SkillID] = skill

        skill = self.CustomSkill()
        skill.SkillID = GLOBAL_CACHE.Skill.GetID("Frozen_Soil")
        skill.SkillType = SkillType.Ritual.value
        skill.TargetAllegiance = Skilltarget.Self.value
        skill.Nature = SkillNature.Buff.value
        skill.Conditions.IsOutOfCombat = True
        self.skill_data[skill.SkillID] = skill

        skill = self.CustomSkill()
        skill.SkillID = GLOBAL_CACHE.Skill.GetID("Greater_Conflagration")
        skill.SkillType = SkillType.Ritual.value
        skill.TargetAllegiance = Skilltarget.Self.value
        skill.Nature = SkillNature.Buff.value
        skill.Conditions.IsOutOfCombat = True
        self.skill_data[skill.SkillID] = skill

        skill = self.CustomSkill()
        skill.SkillID = GLOBAL_CACHE.Skill.GetID("Healing_Spring")
        skill.SkillType = SkillType.Trap.value
        skill.TargetAllegiance = Skilltarget.Self.value
        skill.Nature = SkillNature.Healing.value
        self.skill_data[skill.SkillID] = skill

        skill = self.CustomSkill()
        skill.SkillID = GLOBAL_CACHE.Skill.GetID("Ignite_Arrows")
        skill.SkillType = SkillType.Preparation.value
        skill.TargetAllegiance = Skilltarget.Self.value
        skill.Nature = SkillNature.Buff.value
        self.skill_data[skill.SkillID] = skill

        skill = self.CustomSkill()
        skill.SkillID = GLOBAL_CACHE.Skill.GetID("Incendiary_Arrows")
        skill.SkillType = SkillType.Attack.value
        skill.TargetAllegiance = Skilltarget.Enemy.value
        skill.Nature = SkillNature.Offensive.value
        self.skill_data[skill.SkillID] = skill

        skill = self.CustomSkill()
        skill.SkillID = GLOBAL_CACHE.Skill.GetID("Kindle_Arrows")
        skill.SkillType = SkillType.Preparation.value
        skill.TargetAllegiance = Skilltarget.Self.value
        skill.Nature = SkillNature.Buff.value
        self.skill_data[skill.SkillID] = skill

        skill = self.CustomSkill()
        skill.SkillID = GLOBAL_CACHE.Skill.GetID("Melandrus_Arrows")
        skill.SkillType = SkillType.Preparation.value
        skill.TargetAllegiance = Skilltarget.Self.value
        skill.Nature = SkillNature.Buff.value
        self.skill_data[skill.SkillID] = skill

        skill = self.CustomSkill()
        skill.SkillID = GLOBAL_CACHE.Skill.GetID("Melandrus_Resilience")
        skill.SkillType = SkillType.Stance.value
        skill.TargetAllegiance = Skilltarget.Self.value
        skill.Nature = SkillNature.Healing.value
        skill.Conditions.UniqueProperty = True
        skill.Conditions.IsOutOfCombat = True
        self.skill_data[skill.SkillID] = skill

        skill = self.CustomSkill()
        skill.SkillID = GLOBAL_CACHE.Skill.GetID("Muddy_Terrain")
        skill.SkillType = SkillType.Ritual.value
        skill.TargetAllegiance = Skilltarget.Self.value
        skill.Nature = SkillNature.Buff.value
        self.skill_data[skill.SkillID] = skill

        skill = self.CustomSkill()
        skill.SkillID = GLOBAL_CACHE.Skill.GetID("Natural_Stride")
        skill.SkillType = SkillType.Stance.value
        skill.TargetAllegiance = Skilltarget.Self.value
        skill.Nature = SkillNature.Buff.value
        self.skill_data[skill.SkillID] = skill

        skill = self.CustomSkill()
        skill.SkillID = GLOBAL_CACHE.Skill.GetID("Natures_Renewal")
        skill.SkillType = SkillType.Ritual.value
        skill.TargetAllegiance = Skilltarget.Self.value
        skill.Nature = SkillNature.Buff.value
        self.skill_data[skill.SkillID] = skill

        skill = self.CustomSkill()
        skill.SkillID = GLOBAL_CACHE.Skill.GetID("Pestilence")
        skill.SkillType = SkillType.Ritual.value
        skill.TargetAllegiance = Skilltarget.Self.value
        skill.Nature = SkillNature.Buff.value
        self.skill_data[skill.SkillID] = skill

        skill = self.CustomSkill()
        skill.SkillID = GLOBAL_CACHE.Skill.GetID("Piercing_Trap")
        skill.SkillType = SkillType.Preparation.value
        skill.TargetAllegiance = Skilltarget.Self.value
        skill.Nature = SkillNature.Offensive.value
        self.skill_data[skill.SkillID] = skill

        skill = self.CustomSkill()
        skill.SkillID = GLOBAL_CACHE.Skill.GetID("Poison_Arrow")
        skill.SkillType = SkillType.Attack.value
        skill.TargetAllegiance = Skilltarget.Enemy.value
        skill.Nature = SkillNature.Offensive.value
        self.skill_data[skill.SkillID] = skill

        skill = self.CustomSkill()
        skill.SkillID = GLOBAL_CACHE.Skill.GetID("Poison_Tip_Signet")
        skill.SkillType = SkillType.Signet.value
        skill.TargetAllegiance = Skilltarget.Self.value
        skill.Nature = SkillNature.Buff.value
        self.skill_data[skill.SkillID] = skill

        skill = self.CustomSkill()
        skill.SkillID = GLOBAL_CACHE.Skill.GetID("Quickening_Zephyr")
        skill.SkillType = SkillType.Ritual.value
        skill.TargetAllegiance = Skilltarget.Self.value
        skill.Nature = SkillNature.Buff.value
        self.skill_data[skill.SkillID] = skill

        skill = self.CustomSkill()
        skill.SkillID = GLOBAL_CACHE.Skill.GetID("Quicksand")
        skill.SkillType = SkillType.Ritual.value
        skill.TargetAllegiance = Skilltarget.Self.value
        skill.Nature = SkillNature.Buff.value
        self.skill_data[skill.SkillID] = skill

        skill = self.CustomSkill()
        skill.SkillID = GLOBAL_CACHE.Skill.GetID("Roaring_Winds")
        skill.SkillType = SkillType.Ritual.value
        skill.TargetAllegiance = Skilltarget.Self.value
        skill.Nature = SkillNature.Buff.value
        self.skill_data[skill.SkillID] = skill

        skill = self.CustomSkill()
        skill.SkillID = GLOBAL_CACHE.Skill.GetID("Scavengers_Focus")
        skill.SkillType = SkillType.Skill.value
        skill.TargetAllegiance = Skilltarget.Enemy.value
        skill.Nature = SkillNature.Offensive.value
        skill.Conditions.HasCondition = True
        self.skill_data[skill.SkillID] = skill

        skill = self.CustomSkill()
        skill.SkillID = GLOBAL_CACHE.Skill.GetID("Serpents_Quickness")
        skill.SkillType = SkillType.Stance.value
        skill.TargetAllegiance = Skilltarget.Self.value
        skill.Nature = SkillNature.Buff.value
        self.skill_data[skill.SkillID] = skill

        skill = self.CustomSkill()
        skill.SkillID = GLOBAL_CACHE.Skill.GetID("Smoke_Trap")
        skill.SkillType = SkillType.Trap.value
        skill.TargetAllegiance = Skilltarget.Self.value
        skill.Nature = SkillNature.Offensive.value
        self.skill_data[skill.SkillID] = skill

        skill = self.CustomSkill()
        skill.SkillID = GLOBAL_CACHE.Skill.GetID("Snare")
        skill.SkillType = SkillType.Trap.value
        skill.TargetAllegiance = Skilltarget.Self.value
        skill.Nature = SkillNature.Offensive.value
        self.skill_data[skill.SkillID] = skill

        skill = self.CustomSkill()
        skill.SkillID = GLOBAL_CACHE.Skill.GetID("Spike_Trap")
        skill.SkillType = SkillType.Trap.value
        skill.TargetAllegiance = Skilltarget.Self.value
        skill.Nature = SkillNature.Offensive.value
        self.skill_data[skill.SkillID] = skill

        skill = self.CustomSkill()
        skill.SkillID = GLOBAL_CACHE.Skill.GetID("Storm_Chaser")
        skill.SkillType = SkillType.Stance.value
        skill.TargetAllegiance = Skilltarget.Self.value
        skill.Nature = SkillNature.Buff.value
        skill.Conditions.IsOutOfCombat = True
        self.skill_data[skill.SkillID] = skill

        skill = self.CustomSkill()
        skill.SkillID = GLOBAL_CACHE.Skill.GetID("Tranquility")
        skill.SkillType = SkillType.Ritual.value
        skill.TargetAllegiance = Skilltarget.Self.value
        skill.Nature = SkillNature.Buff.value
        self.skill_data[skill.SkillID] = skill

        skill = self.CustomSkill()
        skill.SkillID = GLOBAL_CACHE.Skill.GetID("Tripwire")
        skill.SkillType = SkillType.Trap.value
        skill.TargetAllegiance = Skilltarget.Self.value
        skill.Nature = SkillNature.Offensive.value
        self.skill_data[skill.SkillID] = skill

        skill = self.CustomSkill()
        skill.SkillID = GLOBAL_CACHE.Skill.GetID("Troll_Unguent")
        skill.SkillType = SkillType.Skill.value
        skill.TargetAllegiance = Skilltarget.Self.value
        skill.Nature = SkillNature.Healing.value
        skill.Conditions.LessLife = 0.65
        self.skill_data[skill.SkillID] = skill

        skill = self.CustomSkill()
        skill.SkillID = GLOBAL_CACHE.Skill.GetID("Winnowing")
        skill.SkillType = SkillType.Ritual.value
        skill.TargetAllegiance = Skilltarget.Self.value
        skill.Nature = SkillNature.Buff.value
        self.skill_data[skill.SkillID] = skill

        skill = self.CustomSkill()
        skill.SkillID = GLOBAL_CACHE.Skill.GetID("Winter")
        skill.SkillType = SkillType.Ritual.value
        skill.TargetAllegiance = Skilltarget.Self.value
        skill.Nature = SkillNature.Buff.value
        self.skill_data[skill.SkillID] = skill

        # RANGER NO ATTRIBUTE
        skill = self.CustomSkill()
        skill.SkillID = GLOBAL_CACHE.Skill.GetID("Antidote_Signet")
        skill.SkillType = SkillType.Signet.value
        skill.TargetAllegiance = Skilltarget.Self.value
        skill.Nature = SkillNature.Condi_Cleanse.value
        skill.Conditions.HasCondition = True
        self.skill_data[skill.SkillID] = skill

        skill = self.CustomSkill()
        skill.SkillID = GLOBAL_CACHE.Skill.GetID("Called_Shot")
        skill.SkillType = SkillType.Attack.value
        skill.TargetAllegiance = Skilltarget.Enemy.value
        skill.Nature = SkillNature.Offensive.value
        self.skill_data[skill.SkillID] = skill

        skill = self.CustomSkill()
        skill.SkillID = GLOBAL_CACHE.Skill.GetID("Dual_Shot")
        skill.SkillType = SkillType.Attack.value
        skill.TargetAllegiance = Skilltarget.Enemy.value
        skill.Nature = SkillNature.Offensive.value
        self.skill_data[skill.SkillID] = skill

        skill = self.CustomSkill()
        skill.SkillID = GLOBAL_CACHE.Skill.GetID("Forked_Arrow")
        skill.SkillType = SkillType.Attack.value
        skill.TargetAllegiance = Skilltarget.Enemy.value
        skill.Nature = SkillNature.Offensive.value
        self.skill_data[skill.SkillID] = skill

        skill = self.CustomSkill()
        skill.SkillID = GLOBAL_CACHE.Skill.GetID("Magebane_Shot")
        skill.SkillType = SkillType.Attack.value
        skill.TargetAllegiance = Skilltarget.EnemyCasting.value
        skill.Nature = SkillNature.Interrupt.value
        skill.Conditions.IsCasting = True
        self.skill_data[skill.SkillID] = skill

        skill = self.CustomSkill()
        skill.SkillID = GLOBAL_CACHE.Skill.GetID("Quick_Shot")
        skill.SkillType = SkillType.Attack.value
        skill.TargetAllegiance = Skilltarget.Enemy.value
        skill.Nature = SkillNature.Offensive.value
        self.skill_data[skill.SkillID] = skill

        skill = self.CustomSkill()
        skill.SkillID = GLOBAL_CACHE.Skill.GetID("Storms_Embrace")
        skill.SkillType = SkillType.Stance.value
        skill.TargetAllegiance = Skilltarget.Self.value
        skill.Nature = SkillNature.Buff.value
        self.skill_data[skill.SkillID] = skill

        # MONK DIVINE FAVOR
        skill = self.CustomSkill()
        skill.SkillID = GLOBAL_CACHE.Skill.GetID("Blessed_Aura")
        skill.SkillType = SkillType.Enchantment.value
        skill.TargetAllegiance = Skilltarget.Self.value
        skill.Nature = SkillNature.Buff.value
        skill.Conditions.IsOutOfCombat = True
        self.skill_data[skill.SkillID] = skill

        skill = self.CustomSkill()
        skill.SkillID = GLOBAL_CACHE.Skill.GetID("Blessed_Light")
        skill.SkillType = SkillType.Spell.value
        skill.TargetAllegiance = Skilltarget.Ally.value
        skill.Nature = SkillNature.Healing.value
        skill.Conditions.LessLife = 0.65
        self.skill_data[skill.SkillID] = skill

        skill = self.CustomSkill()
        skill.SkillID = GLOBAL_CACHE.Skill.GetID("Blessed_Signet")
        skill.SkillType = SkillType.Signet.value
        skill.TargetAllegiance = Skilltarget.Self.value
        skill.Nature = SkillNature.EnergyBuff.value
        skill.Conditions.IsOutOfCombat = True
        skill.Conditions.LessEnergy = 0.6
        self.skill_data[skill.SkillID] = skill

        skill = self.CustomSkill()
        skill.SkillID = GLOBAL_CACHE.Skill.GetID("Boon_Signet")
        skill.SkillType = SkillType.Signet.value
        skill.TargetAllegiance = Skilltarget.Ally.value
        skill.Nature = SkillNature.Healing.value
        skill.Conditions.LessLife = 0.75
        self.skill_data[skill.SkillID] = skill

        skill = self.CustomSkill()
        skill.SkillID = GLOBAL_CACHE.Skill.GetID("Contemplation_of_Purity")
        skill.SkillType = SkillType.Skill.value
        skill.TargetAllegiance = Skilltarget.Self.value
        skill.Nature = SkillNature.Healing.value
        skill.Conditions.LessLife = 0.75
        skill.Conditions.HasEnchantment = True
        self.skill_data[skill.SkillID] = skill

        skill = self.CustomSkill()
        skill.SkillID = GLOBAL_CACHE.Skill.GetID("Deny_Hexes")
        skill.SkillType = SkillType.Spell.value
        skill.TargetAllegiance = Skilltarget.Ally.value
        skill.Nature = SkillNature.Hex_Removal.value
        skill.Conditions.HasHex = True
        self.skill_data[skill.SkillID] = skill

        skill = self.CustomSkill()
        skill.SkillID = GLOBAL_CACHE.Skill.GetID("Divine_Boon")
        skill.SkillType = SkillType.Enchantment.value
        skill.TargetAllegiance = Skilltarget.Self.value
        skill.Nature = SkillNature.Buff.value
        skill.Conditions.IsOutOfCombat = True
        self.skill_data[skill.SkillID] = skill

        skill = self.CustomSkill()
        skill.SkillID = GLOBAL_CACHE.Skill.GetID("Divine_Healing")
        skill.SkillType = SkillType.Spell.value
        skill.TargetAllegiance = Skilltarget.Ally.value
        skill.Nature = SkillNature.Healing.value
        skill.Conditions.LessLife = 0.8
        skill.Conditions.IsPartyWide = True
        skill.Conditions.PartyWideArea = Range.Earshot.value
        self.skill_data[skill.SkillID] = skill

        skill = self.CustomSkill()
        skill.SkillID = GLOBAL_CACHE.Skill.GetID("Divine_Intervention")
        skill.SkillType = SkillType.Enchantment.value
        skill.TargetAllegiance = Skilltarget.Ally.value
        skill.Nature = SkillNature.Healing.value
        skill.Conditions.LessLife = 0.35
        self.skill_data[skill.SkillID] = skill

        skill = self.CustomSkill()
        skill.SkillID = GLOBAL_CACHE.Skill.GetID("Divine_Spirit")
        skill.SkillType = SkillType.Enchantment.value
        skill.TargetAllegiance = Skilltarget.Self.value
        skill.Nature = SkillNature.Buff.value
        self.skill_data[skill.SkillID] = skill

        skill = self.CustomSkill()
        skill.SkillID = GLOBAL_CACHE.Skill.GetID("Healers_Boon")
        skill.SkillType = SkillType.Enchantment.value
        skill.TargetAllegiance = Skilltarget.Self.value
        skill.Nature = SkillNature.Buff.value
        skill.Conditions.IsOutOfCombat = True
        self.skill_data[skill.SkillID] = skill

        skill = self.CustomSkill()
        skill.SkillID = GLOBAL_CACHE.Skill.GetID("Heavens_Delight")
        skill.SkillType = SkillType.Spell.value
        skill.TargetAllegiance = Skilltarget.Ally.value
        skill.Nature = SkillNature.Healing.value
        skill.Conditions.LessLife = 0.75
        skill.Conditions.IsPartyWide = True
        skill.Conditions.PartyWideArea = Range.Earshot.value
        self.skill_data[skill.SkillID] = skill

        skill = self.CustomSkill()
        skill.SkillID = GLOBAL_CACHE.Skill.GetID("Holy_Haste")
        skill.SkillType = SkillType.Enchantment.value
        skill.TargetAllegiance = Skilltarget.Self.value
        skill.Nature = SkillNature.Buff.value
        skill.Conditions.IsOutOfCombat = True
        self.skill_data[skill.SkillID] = skill

        skill = self.CustomSkill()
        skill.SkillID = GLOBAL_CACHE.Skill.GetID("Peace_and_Harmony")
        skill.SkillType = SkillType.Enchantment.value
        skill.TargetAllegiance = Skilltarget.Ally.value
        skill.Nature = SkillNature.Buff.value
        skill.Conditions.HasCondition = True
        skill.Conditions.HasHex = True
        skill.Conditions.UniqueProperty = True
        self.skill_data[skill.SkillID] = skill

        skill = self.CustomSkill()
        skill.SkillID = GLOBAL_CACHE.Skill.GetID("Release_Enchantments")
        skill.SkillType = SkillType.Spell.value
        skill.TargetAllegiance = Skilltarget.Self.value
        skill.Nature = SkillNature.Healing.value
        skill.Conditions.LessLife = 0.75
        skill.Conditions.HasEnchantment = True
        skill.Conditions.IsPartyWide = True
        skill.Conditions.PartyWideArea = Range.SafeCompass.value
        self.skill_data[skill.SkillID] = skill

        skill = self.CustomSkill()
        skill.SkillID = GLOBAL_CACHE.Skill.GetID("Scribes_Insight")
        skill.SkillType = SkillType.Enchantment.value
        skill.TargetAllegiance = Skilltarget.Self.value
        skill.Nature = SkillNature.Buff.value
        skill.Conditions.IsOutOfCombat = True
        self.skill_data[skill.SkillID] = skill

        skill = self.CustomSkill()
        skill.SkillID = GLOBAL_CACHE.Skill.GetID("Signet_of_Devotion")
        skill.SkillType = SkillType.Signet.value
        skill.TargetAllegiance = Skilltarget.Ally.value
        skill.Nature = SkillNature.Healing.value
        skill.Conditions.LessLife = 0.85
        self.skill_data[skill.SkillID] = skill

        skill = self.CustomSkill()
        skill.SkillID = GLOBAL_CACHE.Skill.GetID("Smiters_Boon")
        skill.SkillType = SkillType.Enchantment.value
        skill.TargetAllegiance = Skilltarget.Self.value
        skill.Nature = SkillNature.Buff.value
        skill.Conditions.IsOutOfCombat = True
        self.skill_data[skill.SkillID] = skill

        skill = self.CustomSkill()
        skill.SkillID = GLOBAL_CACHE.Skill.GetID("Spell_Breaker")
        skill.SkillType = SkillType.Enchantment.value
        skill.TargetAllegiance = Skilltarget.Ally.value
        skill.Nature = SkillNature.Buff.value
        self.skill_data[skill.SkillID] = skill

        skill = self.CustomSkill()
        skill.SkillID = GLOBAL_CACHE.Skill.GetID("Spell_Shield")
        skill.SkillType = SkillType.Enchantment.value
        skill.TargetAllegiance = Skilltarget.Self.value
        skill.Nature = SkillNature.Buff.value
        self.skill_data[skill.SkillID] = skill

        skill = self.CustomSkill()
        skill.SkillID = GLOBAL_CACHE.Skill.GetID("Unyielding_Aura")
        skill.SkillType = SkillType.Enchantment.value
        skill.TargetAllegiance = Skilltarget.Self.value
        skill.Nature = SkillNature.Buff.value
        skill.Conditions.UniqueProperty = True
        skill.Conditions.IsOutOfCombat = True
        self.skill_data[skill.SkillID] = skill

        skill = self.CustomSkill()
        skill.SkillID = GLOBAL_CACHE.Skill.GetID("Watchful_Healing")
        skill.SkillType = SkillType.Enchantment.value
        skill.TargetAllegiance = Skilltarget.Ally.value
        skill.Nature = SkillNature.Healing.value
        skill.Conditions.LessLife = 0.8
        self.skill_data[skill.SkillID] = skill

        skill = self.CustomSkill()
        skill.SkillID = GLOBAL_CACHE.Skill.GetID("Watchful_Spirit")
        skill.SkillType = SkillType.Enchantment.value
        skill.TargetAllegiance = Skilltarget.Ally.value
        skill.Nature = SkillNature.Healing.value
        skill.Conditions.LessLife = 0.6
        self.skill_data[skill.SkillID] = skill

        skill = self.CustomSkill()
        skill.SkillID = GLOBAL_CACHE.Skill.GetID("Withdraw_Hexes")
        skill.SkillType = SkillType.Spell.value
        skill.TargetAllegiance = Skilltarget.Ally.value
        skill.Nature = SkillNature.Hex_Removal.value
        skill.Conditions.HasHex = True
        self.skill_data[skill.SkillID] = skill

        skill = self.CustomSkill()
        skill.SkillID = GLOBAL_CACHE.Skill.GetID("Cure_Hex")
        skill.SkillType = SkillType.Spell.value
        skill.TargetAllegiance = Skilltarget.Ally.value
        skill.Nature = SkillNature.Hex_Removal.value
        skill.Conditions.HasHex = True
        self.skill_data[skill.SkillID] = skill

        skill = self.CustomSkill()
        skill.SkillID = GLOBAL_CACHE.Skill.GetID("Dwaynas_Kiss")
        skill.SkillType = SkillType.Spell.value
        skill.TargetAllegiance = Skilltarget.OtherAlly.value
        skill.Nature = SkillNature.Healing.value
        #skill.Conditions.UniqueProperty = True
        skill.Conditions.LessLife = 0.8
        self.skill_data[skill.SkillID] = skill

        skill = self.CustomSkill()
        skill.SkillID = GLOBAL_CACHE.Skill.GetID("Dwaynas_Sorrow")
        skill.SkillType = SkillType.Enchantment.value
        skill.TargetAllegiance = Skilltarget.Ally.value
        skill.Nature = SkillNature.Buff.value
        skill.Conditions.LessLife = 0.25
        self.skill_data[skill.SkillID] = skill

        skill = self.CustomSkill()
        skill.SkillID = GLOBAL_CACHE.Skill.GetID("Ethereal_Light")
        skill.SkillType = SkillType.Spell.value
        skill.TargetAllegiance = Skilltarget.Ally.value
        skill.Nature = SkillNature.Healing.value
        skill.Conditions.LessLife = 0.75
        self.skill_data[skill.SkillID] = skill

        skill = self.CustomSkill()
        skill.SkillID = GLOBAL_CACHE.Skill.GetID("Gift_of_Health")
        skill.SkillType = SkillType.Spell.value
        skill.TargetAllegiance = Skilltarget.OtherAlly.value
        skill.Nature = SkillNature.Healing.value
        skill.Conditions.LessLife = 0.65
        skill.Conditions.TargetingStrict = True
        self.skill_data[skill.SkillID] = skill

        skill = self.CustomSkill()
        skill.SkillID = GLOBAL_CACHE.Skill.GetID("Glimmer_of_Light")
        skill.SkillType = SkillType.Spell.value
        skill.TargetAllegiance = Skilltarget.Ally.value
        skill.Nature = SkillNature.Healing.value
        skill.Conditions.LessLife = 0.7
        self.skill_data[skill.SkillID] = skill

        skill = self.CustomSkill()
        skill.SkillID = GLOBAL_CACHE.Skill.GetID("Heal_Area")
        skill.SkillType = SkillType.Spell.value
        skill.TargetAllegiance = Skilltarget.Ally.value
        skill.Nature = SkillNature.Healing.value
        skill.Conditions.LessLife = 0.6
        skill.Conditions.IsPartyWide = True
        skill.Conditions.PartyWideArea = Range.Adjacent.value
        self.skill_data[skill.SkillID] = skill

        skill = self.CustomSkill()
        skill.SkillID = GLOBAL_CACHE.Skill.GetID("Heal_Other")
        skill.SkillType = SkillType.Spell.value
        skill.TargetAllegiance = Skilltarget.OtherAlly.value
        skill.Nature = SkillNature.Healing.value
        skill.Conditions.LessLife = 0.6
        skill.Conditions.TargetingStrict = True
        self.skill_data[skill.SkillID] = skill

        skill = self.CustomSkill()
        skill.SkillID = GLOBAL_CACHE.Skill.GetID("Heal_Party")
        skill.SkillType = SkillType.Spell.value
        skill.TargetAllegiance = Skilltarget.Ally.value
        skill.Nature = SkillNature.Healing.value
        skill.Conditions.LessLife = 0.80
        skill.Conditions.IsPartyWide = True
        skill.Conditions.PartyWideArea = Range.SafeCompass.value
        self.skill_data[skill.SkillID] = skill

        skill = self.CustomSkill()
        skill.SkillID = GLOBAL_CACHE.Skill.GetID("Healers_Covenant")
        skill.SkillType = SkillType.Enchantment.value
        skill.TargetAllegiance = Skilltarget.Self.value
        skill.Nature = SkillNature.Buff.value
        skill.Conditions.IsOutOfCombat = True
        self.skill_data[skill.SkillID] = skill

        skill = self.CustomSkill()
        skill.SkillID = GLOBAL_CACHE.Skill.GetID("Healing_Breeze")
        skill.SkillType = SkillType.Enchantment.value
        skill.TargetAllegiance = Skilltarget.Ally.value
        skill.Nature = SkillNature.Healing.value
        skill.Conditions.LessLife = 0.65
        self.skill_data[skill.SkillID] = skill

        skill = self.CustomSkill()
        skill.SkillID = GLOBAL_CACHE.Skill.GetID("Healing_Burst")
        skill.SkillType = SkillType.Spell.value
        skill.TargetAllegiance = Skilltarget.Ally.value
        skill.Nature = SkillNature.Healing.value
        skill.Conditions.LessLife = 0.75
        self.skill_data[skill.SkillID] = skill

        skill = self.CustomSkill()
        skill.SkillID = GLOBAL_CACHE.Skill.GetID("Healing_Hands")
        skill.SkillType = SkillType.Enchantment.value
        skill.TargetAllegiance = Skilltarget.Ally.value
        skill.Nature = SkillNature.Buff.value
        skill.Conditions.LessLife = 0.50
        self.skill_data[skill.SkillID] = skill

        skill = self.CustomSkill()
        skill.SkillID = GLOBAL_CACHE.Skill.GetID("Healing_Light")
        skill.SkillType = SkillType.Spell.value
        skill.TargetAllegiance = Skilltarget.Ally.value
        skill.Nature = SkillNature.Healing.value
        skill.Conditions.LessLife = 0.75
        self.skill_data[skill.SkillID] = skill

        skill = self.CustomSkill()
        skill.SkillID = GLOBAL_CACHE.Skill.GetID("Healing_Ribbon")
        skill.SkillType = SkillType.Spell.value
        skill.TargetAllegiance = Skilltarget.OtherAlly.value
        skill.Nature = SkillNature.Healing.value
        skill.Conditions.LessLife = 0.75
        skill.Conditions.TargetingStrict = True
        self.skill_data[skill.SkillID] = skill

        skill = self.CustomSkill()
        skill.SkillID = GLOBAL_CACHE.Skill.GetID("Healing_Ring")
        skill.SkillType = SkillType.Spell.value
        skill.TargetAllegiance = Skilltarget.Ally.value
        skill.Nature = SkillNature.Healing.value
        skill.Conditions.LessLife = 0.6
        skill.Conditions.IsPartyWide = True
        skill.Conditions.PartyWideArea = Range.Adjacent.value
        self.skill_data[skill.SkillID] = skill

        skill = self.CustomSkill()
        skill.SkillID = GLOBAL_CACHE.Skill.GetID("Healing_Seed")
        skill.SkillType = SkillType.Enchantment.value
        skill.TargetAllegiance = Skilltarget.OtherAlly.value
        skill.Nature = SkillNature.Buff.value
        skill.Conditions.LessLife = 0.5
        skill.Conditions.IsPartyWide = True
        skill.Conditions.PartyWideArea = Range.Adjacent.value
        skill.Conditions.TargetingStrict = True
        self.skill_data[skill.SkillID] = skill

        skill = self.CustomSkill()
        skill.SkillID = GLOBAL_CACHE.Skill.GetID("Healing_Touch")
        skill.SkillType = SkillType.Spell.value
        skill.TargetAllegiance = Skilltarget.Ally.value
        skill.Nature = SkillNature.Healing.value
        skill.Conditions.LessLife = 0.75
        self.skill_data[skill.SkillID] = skill

        skill = self.CustomSkill()
        skill.SkillID = GLOBAL_CACHE.Skill.GetID("Healing_Whisper")
        skill.SkillType = SkillType.Spell.value
        skill.TargetAllegiance = Skilltarget.OtherAlly.value
        skill.Nature = SkillNature.Healing.value
        skill.Conditions.LessLife = 0.75
        skill.Conditions.TargetingStrict = True
        self.skill_data[skill.SkillID] = skill

        skill = self.CustomSkill()
        skill.SkillID = GLOBAL_CACHE.Skill.GetID("Infuse_Health")
        skill.SkillType = SkillType.Spell.value
        skill.TargetAllegiance = Skilltarget.OtherAlly.value
        skill.Nature = SkillNature.CustomA.value
        skill.Conditions.LessLife = 0.40
        skill.Conditions.SacrificeHealth = 0.50
        skill.Conditions.TargetingStrict = True
        self.skill_data[skill.SkillID] = skill

        skill = self.CustomSkill()
        skill.SkillID = GLOBAL_CACHE.Skill.GetID("Jameis_Gaze")
        skill.SkillType = SkillType.Spell.value
        skill.TargetAllegiance = Skilltarget.OtherAlly.value
        skill.Nature = SkillNature.Healing.value
        skill.Conditions.LessLife = 0.6
        skill.Conditions.TargetingStrict = True
        self.skill_data[skill.SkillID] = skill

        skill = self.CustomSkill()
        skill.SkillID = GLOBAL_CACHE.Skill.GetID("Kareis_Healing_Circle")
        skill.SkillType = SkillType.Spell.value
        skill.TargetAllegiance = Skilltarget.Ally.value
        skill.Nature = SkillNature.Healing.value
        skill.Conditions.LessLife = 0.6
        skill.Conditions.IsPartyWide = True
        skill.Conditions.PartyWideArea = Range.Adjacent.value
        self.skill_data[skill.SkillID] = skill

        skill = self.CustomSkill()
        skill.SkillID = GLOBAL_CACHE.Skill.GetID("Light_of_Deliverance")
        skill.SkillType = SkillType.Spell.value
        skill.TargetAllegiance = Skilltarget.Ally.value
        skill.Nature = SkillNature.Healing.value
        skill.Conditions.LessLife = 0.8
        skill.Conditions.IsPartyWide = True
        skill.Conditions.PartyWideArea = Range.SafeCompass.value
        self.skill_data[skill.SkillID] = skill

        skill = self.CustomSkill()
        skill.SkillID = GLOBAL_CACHE.Skill.GetID("Live_Vicariously")
        skill.SkillType = SkillType.Enchantment.value
        skill.TargetAllegiance = Skilltarget.Ally.value
        skill.Nature = SkillNature.Buff.value
        skill.Conditions.IsOutOfCombat = True
        self.skill_data[skill.SkillID] = skill

        skill = self.CustomSkill()
        skill.SkillID = GLOBAL_CACHE.Skill.GetID("Mending")
        skill.SkillType = SkillType.Enchantment.value
        skill.TargetAllegiance = Skilltarget.Ally.value
        skill.Nature = SkillNature.Buff.value
        skill.Conditions.IsOutOfCombat = True
        self.skill_data[skill.SkillID] = skill

        skill = self.CustomSkill()
        skill.SkillID = GLOBAL_CACHE.Skill.GetID("Orison_of_Healing")
        skill.SkillType = SkillType.Spell.value
        skill.TargetAllegiance = Skilltarget.Ally.value
        skill.Nature = SkillNature.Healing.value
        skill.Conditions.LessLife = 0.8
        self.skill_data[skill.SkillID] = skill

        skill = self.CustomSkill()
        skill.SkillID = GLOBAL_CACHE.Skill.GetID("Patient_Spirit")
        skill.SkillType = SkillType.Enchantment.value
        skill.TargetAllegiance = Skilltarget.Ally.value
        skill.Nature = SkillNature.Healing.value
        skill.Conditions.LessLife = 0.7
        self.skill_data[skill.SkillID] = skill

        skill = self.CustomSkill()
        skill.SkillID = GLOBAL_CACHE.Skill.GetID("Renew_Life")
        skill.SkillType = SkillType.Spell.value
        skill.TargetAllegiance = Skilltarget.DeadAlly.value
        skill.Nature = SkillNature.Resurrection.value
        skill.Conditions.IsAlive = False
        self.skill_data[skill.SkillID] = skill

        skill = self.CustomSkill()
        skill.SkillID = GLOBAL_CACHE.Skill.GetID("Restful_Breeze")
        skill.SkillType = SkillType.Enchantment.value
        skill.TargetAllegiance = Skilltarget.Ally.value
        skill.Nature = SkillNature.Buff.value
        self.skill_data[skill.SkillID] = skill

        skill = self.CustomSkill()
        skill.SkillID = GLOBAL_CACHE.Skill.GetID("Restore_Life")
        skill.SkillType = SkillType.Spell.value
        skill.TargetAllegiance = Skilltarget.DeadAlly.value
        skill.Nature = SkillNature.Resurrection.value
        skill.Conditions.IsAlive = False
        self.skill_data[skill.SkillID] = skill

        skill = self.CustomSkill()
        skill.SkillID = GLOBAL_CACHE.Skill.GetID("Resurrection_Chant")
        skill.SkillType = SkillType.Spell.value
        skill.TargetAllegiance = Skilltarget.DeadAlly.value
        skill.Nature = SkillNature.Resurrection.value
        skill.Conditions.IsAlive = False
        self.skill_data[skill.SkillID] = skill

        skill = self.CustomSkill()
        skill.SkillID = GLOBAL_CACHE.Skill.GetID("Signet_of_Rejuvenation")
        skill.SkillType = SkillType.Signet.value
        skill.TargetAllegiance = Skilltarget.Ally.value
        skill.Nature = SkillNature.Buff.value
        skill.Conditions.OutOfCombat = False
        skill.Conditions.LessLife = 0.86
        self.skill_data[skill.SkillID] = skill

        skill = self.CustomSkill()
        skill.SkillID = GLOBAL_CACHE.Skill.GetID("Spotless_Mind")
        skill.SkillType = SkillType.Enchantment.value
        skill.TargetAllegiance = Skilltarget.OtherAlly.value
        skill.Nature = SkillNature.Hex_Removal.value
        skill.Conditions.HasHex = True
        skill.Conditions.TargetingStrict = True
        self.skill_data[skill.SkillID] = skill

        skill = self.CustomSkill()
        skill.SkillID = GLOBAL_CACHE.Skill.GetID("Spotless_Soul")
        skill.SkillType = SkillType.Enchantment.value
        skill.TargetAllegiance = Skilltarget.OtherAlly.value
        skill.Nature = SkillNature.Condi_Cleanse.value
        skill.Conditions.HasCondition = True
        skill.Conditions.TargetingStrict = True
        self.skill_data[skill.SkillID] = skill

        skill = self.CustomSkill()
        skill.SkillID = GLOBAL_CACHE.Skill.GetID("Supportive_Spirit")
        skill.SkillType = SkillType.Enchantment.value
        skill.TargetAllegiance = Skilltarget.Ally.value
        skill.Nature = SkillNature.Buff.value
        self.skill_data[skill.SkillID] = skill

        skill = self.CustomSkill()
        skill.SkillID = GLOBAL_CACHE.Skill.GetID("Vigorous_Spirit")
        skill.SkillType = SkillType.Enchantment.value
        skill.TargetAllegiance = Skilltarget.AllyMartialMelee.value
        skill.Nature = SkillNature.Buff.value
        self.skill_data[skill.SkillID] = skill

        skill = self.CustomSkill()
        skill.SkillID = GLOBAL_CACHE.Skill.GetID("Word_of_Healing")
        skill.SkillType = SkillType.Spell.value
        skill.TargetAllegiance = Skilltarget.Ally.value
        skill.Nature = SkillNature.Healing.value
        skill.Conditions.LessLife = 0.5
        self.skill_data[skill.SkillID] = skill

        skill = self.CustomSkill()
        skill.SkillID = GLOBAL_CACHE.Skill.GetID("Words_of_Comfort")
        skill.SkillType = SkillType.Spell.value
        skill.TargetAllegiance = Skilltarget.Ally.value
        skill.Nature = SkillNature.Healing.value
        skill.Conditions.LessLife = 0.75
        skill.Conditions.HasCondition = True
        self.skill_data[skill.SkillID] = skill
        #MONK PROTECTION PRAYERS
        skill = self.CustomSkill()
        skill.SkillID = GLOBAL_CACHE.Skill.GetID("Aegis")
        skill.SkillType = SkillType.Enchantment.value
        skill.TargetAllegiance = Skilltarget.Ally.value
        skill.Nature = SkillNature.Buff.value
        self.skill_data[skill.SkillID] = skill

        skill = self.CustomSkill()
        skill.SkillID = GLOBAL_CACHE.Skill.GetID("Air_of_Enchantment")
        skill.SkillType = SkillType.Enchantment.value
        skill.TargetAllegiance = Skilltarget.OtherAlly.value
        skill.Nature = SkillNature.Buff.value
        skill.Conditions.TargetingStrict = True
        self.skill_data[skill.SkillID] = skill

        skill = self.CustomSkill()
        skill.SkillID = GLOBAL_CACHE.Skill.GetID("Amity")
        skill.SkillType = SkillType.Hex.value
        skill.TargetAllegiance = Skilltarget.Enemy.value
        skill.Nature = SkillNature.Offensive.value
        self.skill_data[skill.SkillID] = skill

        skill = self.CustomSkill()
        skill.SkillID = GLOBAL_CACHE.Skill.GetID("Aura_of_Faith")
        skill.SkillType = SkillType.Enchantment.value
        skill.TargetAllegiance = Skilltarget.Ally.value
        skill.Nature = SkillNature.Buff.value
        self.skill_data[skill.SkillID] = skill

        skill = self.CustomSkill()
        skill.SkillID = GLOBAL_CACHE.Skill.GetID("Aura_of_Stability")
        skill.SkillType = SkillType.Enchantment.value
        skill.TargetAllegiance = Skilltarget.OtherAlly.value
        skill.Nature = SkillNature.Buff.value
        skill.Conditions.TargetingStrict = True
        self.skill_data[skill.SkillID] = skill

        skill = self.CustomSkill()
        skill.SkillID = GLOBAL_CACHE.Skill.GetID("Convert_Hexes")
        skill.SkillType = SkillType.Spell.value
        skill.TargetAllegiance = Skilltarget.OtherAlly.value
        skill.Nature = SkillNature.Hex_Removal.value
        skill.Conditions.HasHex = True
        skill.Conditions.TargetingStrict = True
        self.skill_data[skill.SkillID] = skill

        skill = self.CustomSkill()
        skill.SkillID = GLOBAL_CACHE.Skill.GetID("Dismiss_Condition")
        skill.SkillType = SkillType.Spell.value
        skill.TargetAllegiance = Skilltarget.Ally.value
        skill.Nature = SkillNature.Condi_Cleanse.value
        skill.Conditions.HasCondition = True
        self.skill_data[skill.SkillID] = skill

        skill = self.CustomSkill()
        skill.SkillID = GLOBAL_CACHE.Skill.GetID("Divert_Hexes")
        skill.SkillType = SkillType.Spell.value
        skill.TargetAllegiance = Skilltarget.Ally.value
        skill.Nature = SkillNature.Hex_Removal.value
        skill.Conditions.HasHex = True
        self.skill_data[skill.SkillID] = skill

        skill = self.CustomSkill()
        skill.SkillID = GLOBAL_CACHE.Skill.GetID("Draw_Conditions")
        skill.SkillType = SkillType.Spell.value
        skill.TargetAllegiance = Skilltarget.OtherAlly.value
        skill.Nature = SkillNature.Condi_Cleanse.value
        skill.Conditions.HasCondition = True
        skill.Conditions.TargetingStrict = True
        self.skill_data[skill.SkillID] = skill

        skill = self.CustomSkill()
        skill.SkillID = GLOBAL_CACHE.Skill.GetID("Extinguish")
        skill.SkillType = SkillType.Spell.value
        skill.TargetAllegiance = Skilltarget.Ally.value
        skill.Nature = SkillNature.Condi_Cleanse.value
        skill.Conditions.HasCondition = True
        skill.Conditions.LessLife = 0.75
        skill.Conditions.IsPartyWide = True
        skill.Conditions.PartyWideArea = Range.SafeCompass.value
        self.skill_data[skill.SkillID] = skill

        skill = self.CustomSkill()
        skill.SkillID = GLOBAL_CACHE.Skill.GetID("Guardian")
        skill.SkillType = SkillType.Enchantment.value
        skill.TargetAllegiance = Skilltarget.Ally.value
        skill.Nature = SkillNature.Buff.value
        self.skill_data[skill.SkillID] = skill

        skill = self.CustomSkill()
        skill.SkillID = GLOBAL_CACHE.Skill.GetID("Life_Attunement")
        skill.SkillType = SkillType.Enchantment.value
        skill.TargetAllegiance = Skilltarget.Ally.value
        skill.Nature = SkillNature.Buff.value
        self.skill_data[skill.SkillID] = skill

        skill = self.CustomSkill()
        skill.SkillID = GLOBAL_CACHE.Skill.GetID("Life_Barrier")
        skill.SkillType = SkillType.Enchantment.value
        skill.TargetAllegiance = Skilltarget.OtherAlly.value
        skill.Nature = SkillNature.Buff.value
        skill.Conditions.TargetingStrict = True
        skill.Conditions.IsOutOfCombat = True
        self.skill_data[skill.SkillID] = skill

        skill = self.CustomSkill()
        skill.SkillID = GLOBAL_CACHE.Skill.GetID("Life_Bond")
        skill.SkillType = SkillType.Enchantment.value
        skill.TargetAllegiance = Skilltarget.OtherAlly.value
        skill.Nature = SkillNature.Buff.value
        skill.Conditions.TargetingStrict = True
        skill.Conditions.IsOutOfCombat = True
        self.skill_data[skill.SkillID] = skill

        skill = self.CustomSkill()
        skill.SkillID = GLOBAL_CACHE.Skill.GetID("Life_Sheath")
        skill.SkillType = SkillType.Enchantment.value
        skill.TargetAllegiance = Skilltarget.Ally.value
        skill.Nature = SkillNature.Buff.value
        skill.Conditions.HasCondition = True
        self.skill_data[skill.SkillID] = skill

        skill = self.CustomSkill()
        skill.SkillID = GLOBAL_CACHE.Skill.GetID("Mark_of_Protection")
        skill.SkillType = SkillType.Enchantment.value
        skill.TargetAllegiance = Skilltarget.Ally.value
        skill.Nature = SkillNature.Buff.value
        skill.Conditions.LessLife = 0.5
        self.skill_data[skill.SkillID] = skill

        skill = self.CustomSkill()
        skill.SkillID = GLOBAL_CACHE.Skill.GetID("Mend_Ailment")
        skill.SkillType = SkillType.Spell.value
        skill.TargetAllegiance = Skilltarget.Ally.value
        skill.Nature = SkillNature.Condi_Cleanse.value
        skill.Conditions.HasCondition = True
        self.skill_data[skill.SkillID] = skill

        skill = self.CustomSkill()
        skill.SkillID = GLOBAL_CACHE.Skill.GetID("Mend_Condition")
        skill.SkillType = SkillType.Spell.value
        skill.TargetAllegiance = Skilltarget.OtherAlly.value
        skill.Nature = SkillNature.Condi_Cleanse.value
        skill.Conditions.HasCondition = True
        skill.Conditions.TargetingStrict = True
        self.skill_data[skill.SkillID] = skill

        skill = self.CustomSkill()
        skill.SkillID = GLOBAL_CACHE.Skill.GetID("Mending_Touch")
        skill.SkillType = SkillType.Spell.value
        skill.TargetAllegiance = Skilltarget.Ally.value
        skill.Nature = SkillNature.Condi_Cleanse.value
        skill.Conditions.HasCondition = True
        self.skill_data[skill.SkillID] = skill

        skill = self.CustomSkill()
        skill.SkillID = GLOBAL_CACHE.Skill.GetID("Pacifism")
        skill.SkillType = SkillType.Hex.value
        skill.TargetAllegiance = Skilltarget.Enemy.value
        skill.Nature = SkillNature.Offensive.value
        self.skill_data[skill.SkillID] = skill

        skill = self.CustomSkill()
        skill.SkillID = GLOBAL_CACHE.Skill.GetID("Pensive_Guardian")
        skill.SkillType = SkillType.Enchantment.value
        skill.TargetAllegiance = Skilltarget.Ally.value
        skill.Nature = SkillNature.Buff.value
        self.skill_data[skill.SkillID] = skill

        skill = self.CustomSkill()
        skill.SkillID = GLOBAL_CACHE.Skill.GetID("Protective_Bond")
        skill.SkillType = SkillType.Enchantment.value
        skill.TargetAllegiance = Skilltarget.Ally.value
        skill.Nature = SkillNature.Buff.value
        skill.Conditions.IsOutOfCombat = True
        self.skill_data[skill.SkillID] = skill

        skill = self.CustomSkill()
        skill.SkillID = GLOBAL_CACHE.Skill.GetID("Protective_Spirit")
        skill.SkillType = SkillType.Enchantment.value
        skill.TargetAllegiance = Skilltarget.Ally.value
        skill.Nature = SkillNature.CustomA.value
        skill.Conditions.LessLife = 0.8
        self.skill_data[skill.SkillID] = skill

        skill = self.CustomSkill()
        skill.SkillID = GLOBAL_CACHE.Skill.GetID("Purifying_Veil")
        skill.SkillType = SkillType.Enchantment.value
        skill.TargetAllegiance = Skilltarget.Ally.value
        skill.Nature = SkillNature.Buff.value
        skill.Conditions.IsOutOfCombat = True
        self.skill_data[skill.SkillID] = skill

        skill = self.CustomSkill()
        skill.SkillID = GLOBAL_CACHE.Skill.GetID("Rebirth")
        skill.SkillType = SkillType.Spell.value
        skill.TargetAllegiance = Skilltarget.DeadAlly.value
        skill.Nature = SkillNature.Resurrection.value
        skill.Conditions.IsAlive = False
        self.skill_data[skill.SkillID] = skill

        skill = self.CustomSkill()
        skill.SkillID = GLOBAL_CACHE.Skill.GetID("Restore_Condition")
        skill.SkillType = SkillType.Spell.value
        skill.TargetAllegiance = Skilltarget.OtherAlly.value
        skill.Nature = SkillNature.Condi_Cleanse.value
        skill.Conditions.HasCondition = True
        skill.Conditions.TargetingStrict = True
        self.skill_data[skill.SkillID] = skill

        skill = self.CustomSkill()
        skill.SkillID = GLOBAL_CACHE.Skill.GetID("Reversal_of_Fortune")
        skill.SkillType = SkillType.Enchantment.value
        skill.TargetAllegiance = Skilltarget.Ally.value
        skill.Nature = SkillNature.Buff.value
        skill.Conditions.LessLife = 0.85
        self.skill_data[skill.SkillID] = skill

        skill = self.CustomSkill()
        skill.SkillID = GLOBAL_CACHE.Skill.GetID("Reverse_Hex")
        skill.SkillType = SkillType.Enchantment.value
        skill.TargetAllegiance = Skilltarget.Ally.value
        skill.Nature = SkillNature.Hex_Removal.value
        skill.Conditions.HasHex = True
        self.skill_data[skill.SkillID] = skill

        skill = self.CustomSkill()
        skill.SkillID = GLOBAL_CACHE.Skill.GetID("Shield_Guardian")
        skill.SkillType = SkillType.Enchantment.value
        skill.TargetAllegiance = Skilltarget.Ally.value
        skill.Nature = SkillNature.Buff.value
        skill.Conditions.LessLife = 0.6
        skill.Conditions.IsPartyWide = True
        skill.Conditions.PartyWideArea = Range.Earshot.value
        self.skill_data[skill.SkillID] = skill

        skill = self.CustomSkill()
        skill.SkillID = GLOBAL_CACHE.Skill.GetID("Shield_of_Absorption")
        skill.SkillType = SkillType.Enchantment.value
        skill.TargetAllegiance = Skilltarget.Ally.value
        skill.Nature = SkillNature.Buff.value
        skill.Conditions.LessLife = 0.6
        self.skill_data[skill.SkillID] = skill

        skill = self.CustomSkill()
        skill.SkillID = GLOBAL_CACHE.Skill.GetID("Shield_of_Deflection")
        skill.SkillType = SkillType.Enchantment.value
        skill.TargetAllegiance = Skilltarget.Ally.value
        skill.Nature = SkillNature.Buff.value
        self.skill_data[skill.SkillID] = skill

        skill = self.CustomSkill()
        skill.SkillID = GLOBAL_CACHE.Skill.GetID("Shield_of_Regeneration")
        skill.SkillType = SkillType.Enchantment.value
        skill.TargetAllegiance = Skilltarget.Ally.value
        skill.Nature = SkillNature.Buff.value
        self.skill_data[skill.SkillID] = skill

        skill = self.CustomSkill()
        skill.SkillID = GLOBAL_CACHE.Skill.GetID("Shielding_Hands")
        skill.SkillType = SkillType.Enchantment.value
        skill.TargetAllegiance = Skilltarget.Ally.value
        skill.Nature = SkillNature.Buff.value
        skill.Conditions.LessLife = 0.4
        self.skill_data[skill.SkillID] = skill

        skill = self.CustomSkill()
        skill.SkillID = GLOBAL_CACHE.Skill.GetID("Spirit_Bond")
        skill.SkillType = SkillType.Enchantment.value
        skill.TargetAllegiance = Skilltarget.Ally.value
        skill.Nature = SkillNature.Buff.value
        skill.Conditions.LessLife = 0.85
        self.skill_data[skill.SkillID] = skill

        skill = self.CustomSkill()
        skill.SkillID = GLOBAL_CACHE.Skill.GetID("Vital_Blessing")
        skill.SkillType = SkillType.Enchantment.value
        skill.TargetAllegiance = Skilltarget.Self.value
        skill.Nature = SkillNature.Buff.value
        skill.Conditions.IsOutOfCombat = True
        self.skill_data[skill.SkillID] = skill

        skill = self.CustomSkill()
        skill.SkillID = GLOBAL_CACHE.Skill.GetID("Zealous_Benediction")
        skill.SkillType = SkillType.Spell.value
        skill.TargetAllegiance = Skilltarget.Ally.value
        skill.Nature = SkillNature.Healing.value
        skill.Conditions.LessLife = 0.5
        self.skill_data[skill.SkillID] = skill

        #SMITHING PRAYERS

        skill = self.CustomSkill()
        skill.SkillID = GLOBAL_CACHE.Skill.GetID("Balthazars_Aura")
        skill.SkillType = SkillType.Enchantment.value
        skill.TargetAllegiance = Skilltarget.AllyMartialMelee.value
        skill.Nature = SkillNature.Offensive.value
        self.skill_data[skill.SkillID] = skill

        skill = self.CustomSkill()
        skill.SkillID = GLOBAL_CACHE.Skill.GetID("Balthazars_Pendulum")
        skill.SkillType = SkillType.Enchantment.value
        skill.TargetAllegiance = Skilltarget.Ally.value
        skill.Nature = SkillNature.Offensive.value
        self.skill_data[skill.SkillID] = skill

        skill = self.CustomSkill()
        skill.SkillID = GLOBAL_CACHE.Skill.GetID("Balthazars_Spirit")
        skill.SkillType = SkillType.Enchantment.value
        skill.TargetAllegiance = Skilltarget.AllyMartialMelee.value
        skill.Nature = SkillNature.Buff.value
        skill.Conditions.IsOutOfCombat = True
        self.skill_data[skill.SkillID] = skill

        skill = self.CustomSkill()
        skill.SkillID = GLOBAL_CACHE.Skill.GetID("Bane_Signet")
        skill.SkillType = SkillType.Signet.value
        skill.TargetAllegiance = Skilltarget.EnemyAttacking.value
        skill.Nature = SkillNature.Offensive.value
        skill.Conditions.IsAttacking = True
        self.skill_data[skill.SkillID] = skill

        skill = self.CustomSkill()
        skill.SkillID = GLOBAL_CACHE.Skill.GetID("Castigation_Signet")
        skill.SkillType = SkillType.Signet.value
        skill.TargetAllegiance = Skilltarget.EnemyAttacking.value
        skill.Nature = SkillNature.Offensive.value
        skill.Conditions.IsAttacking = True
        self.skill_data[skill.SkillID] = skill

        skill = self.CustomSkill()
        skill.SkillID = GLOBAL_CACHE.Skill.GetID("Defenders_Zeal")
        skill.SkillType = SkillType.Hex.value
        skill.TargetAllegiance = Skilltarget.Enemy.value
        skill.Nature = SkillNature.Offensive.value
        self.skill_data[skill.SkillID] = skill

        skill = self.CustomSkill()
        skill.SkillID = GLOBAL_CACHE.Skill.GetID("Holy_Strike")
        skill.SkillType = SkillType.Skill.value
        skill.TargetAllegiance = Skilltarget.Enemy.value
        skill.Nature = SkillNature.Offensive.value
        skill.Conditions.IsKnockedDown = True
        self.skill_data[skill.SkillID] = skill

        skill = self.CustomSkill()
        skill.SkillID = GLOBAL_CACHE.Skill.GetID("Holy_Wrath")
        skill.SkillType = SkillType.Enchantment.value
        skill.TargetAllegiance = Skilltarget.OtherAlly.value
        skill.Nature = SkillNature.Offensive.value
        skill.Conditions.TargetingStrict = True
        self.skill_data[skill.SkillID] = skill

        skill = self.CustomSkill()
        skill.SkillID = GLOBAL_CACHE.Skill.GetID("Judges_Insight")
        skill.SkillType = SkillType.Enchantment.value
        skill.TargetAllegiance = Skilltarget.AllyMartial.value
        skill.Nature = SkillNature.Offensive.value
        skill.Conditions.TargetingStrict = True
        self.skill_data[skill.SkillID] = skill

        skill = self.CustomSkill()
        skill.SkillID = GLOBAL_CACHE.Skill.GetID("Judges_Intervention")
        skill.SkillType = SkillType.Enchantment.value
        skill.TargetAllegiance = Skilltarget.Ally.value
        skill.Nature = SkillNature.Offensive.value
        skill.Conditions.LessLife = 0.25
        self.skill_data[skill.SkillID] = skill

        skill = self.CustomSkill()
        skill.SkillID = GLOBAL_CACHE.Skill.GetID("Kirins_Wrath")
        skill.SkillType = SkillType.Spell.value
        skill.TargetAllegiance = Skilltarget.Self.value
        skill.Nature = SkillNature.Offensive.value
        self.skill_data[skill.SkillID] = skill

        skill = self.CustomSkill()
        skill.SkillID = GLOBAL_CACHE.Skill.GetID("Ray_of_Judgment")
        skill.SkillType = SkillType.Spell.value
        skill.TargetAllegiance = Skilltarget.Enemy.value
        skill.Nature = SkillNature.Offensive.value
        self.skill_data[skill.SkillID] = skill

        skill = self.CustomSkill()
        skill.SkillID = GLOBAL_CACHE.Skill.GetID("Retribution")
        skill.SkillType = SkillType.Enchantment.value
        skill.TargetAllegiance = Skilltarget.Ally.value
        skill.Nature = SkillNature.Offensive.value
        skill.Conditions.IsOutOfCombat = True
        self.skill_data[skill.SkillID] = skill

        skill = self.CustomSkill()
        skill.SkillID = GLOBAL_CACHE.Skill.GetID("Reversal_of_Damage")
        skill.SkillType = SkillType.Enchantment.value
        skill.TargetAllegiance = Skilltarget.Ally.value
        skill.Nature = SkillNature.Buff.value
        skill.Conditions.LessLife = 0.8
        self.skill_data[skill.SkillID] = skill

        skill = self.CustomSkill()
        skill.SkillID = GLOBAL_CACHE.Skill.GetID("Scourge_Enchantment")
        skill.SkillType = SkillType.Hex.value
        skill.TargetAllegiance = Skilltarget.Enemy.value
        skill.Nature = SkillNature.Offensive.value
        self.skill_data[skill.SkillID] = skill

        skill = self.CustomSkill()
        skill.SkillID = GLOBAL_CACHE.Skill.GetID("Scourge_Healing")
        skill.SkillType = SkillType.Hex.value
        skill.TargetAllegiance = Skilltarget.Enemy.value
        skill.Nature = SkillNature.Offensive.value
        self.skill_data[skill.SkillID] = skill

        skill = self.CustomSkill()
        skill.SkillID = GLOBAL_CACHE.Skill.GetID("Scourge_Sacrifice")
        skill.SkillType = SkillType.Hex.value
        skill.TargetAllegiance = Skilltarget.Enemy.value
        skill.Nature = SkillNature.Offensive.value
        self.skill_data[skill.SkillID] = skill

        skill = self.CustomSkill()
        skill.SkillID = GLOBAL_CACHE.Skill.GetID("Shield_of_Judgment")
        skill.SkillType = SkillType.Enchantment.value
        skill.TargetAllegiance = Skilltarget.Ally.value
        skill.Nature = SkillNature.Offensive.value
        self.skill_data[skill.SkillID] = skill

        skill = self.CustomSkill()
        skill.SkillID = GLOBAL_CACHE.Skill.GetID("Signet_of_Judgment")
        skill.SkillType = SkillType.Signet.value
        skill.TargetAllegiance = Skilltarget.Enemy.value
        skill.Nature = SkillNature.Offensive.value
        self.skill_data[skill.SkillID] = skill

        skill = self.CustomSkill()
        skill.SkillID = GLOBAL_CACHE.Skill.GetID("Signet_of_Mystic_Wrath")
        skill.SkillType = SkillType.Signet.value
        skill.TargetAllegiance = Skilltarget.Enemy.value
        skill.Nature = SkillNature.Offensive.value
        self.skill_data[skill.SkillID] = skill

        skill = self.CustomSkill()
        skill.SkillID = GLOBAL_CACHE.Skill.GetID("Signet_of_Rage")
        skill.SkillType = SkillType.Signet.value
        skill.TargetAllegiance = Skilltarget.Enemy.value
        skill.Nature = SkillNature.Offensive.value
        self.skill_data[skill.SkillID] = skill

        skill = self.CustomSkill()
        skill.SkillID = GLOBAL_CACHE.Skill.GetID("Smite")
        skill.SkillType = SkillType.Spell.value
        skill.TargetAllegiance = Skilltarget.EnemyAttacking.value
        skill.Nature = SkillNature.Offensive.value
        skill.Conditions.IsAttacking = True
        self.skill_data[skill.SkillID] = skill

        skill = self.CustomSkill()
        skill.SkillID = GLOBAL_CACHE.Skill.GetID("Smite_Condition")
        skill.SkillType = SkillType.Spell.value
        skill.TargetAllegiance = Skilltarget.Ally.value
        skill.Nature = SkillNature.Condi_Cleanse.value
        skill.Conditions.HasCondition = True
        skill.Conditions.IsOutOfCombat = True
        self.skill_data[skill.SkillID] = skill

        skill = self.CustomSkill()
        skill.SkillID = GLOBAL_CACHE.Skill.GetID("Smite_Hex")
        skill.SkillType = SkillType.Spell.value
        skill.TargetAllegiance = Skilltarget.Ally.value
        skill.Nature = SkillNature.Hex_Removal.value
        skill.Conditions.HasHex = True
        skill.Conditions.IsOutOfCombat = True
        self.skill_data[skill.SkillID] = skill

        skill = self.CustomSkill()
        skill.SkillID = GLOBAL_CACHE.Skill.GetID("Spear_of_Light")
        skill.SkillType = SkillType.Spell.value
        skill.TargetAllegiance = Skilltarget.EnemyAttacking.value
        skill.Nature = SkillNature.Offensive.value
        skill.Conditions.IsAttacking = True
        self.skill_data[skill.SkillID] = skill

        skill = self.CustomSkill()
        skill.SkillID = GLOBAL_CACHE.Skill.GetID("Stonesoul_Strike")
        skill.SkillType = SkillType.Skill.value
        skill.TargetAllegiance = Skilltarget.Enemy.value
        skill.Nature = SkillNature.Offensive.value
        skill.Conditions.IsKnockedDown = True
        self.skill_data[skill.SkillID] = skill

        skill = self.CustomSkill()
        skill.SkillID = GLOBAL_CACHE.Skill.GetID("Strength_of_Honor")
        skill.SkillType = SkillType.Enchantment.value
        skill.TargetAllegiance = Skilltarget.AllyMartial.value
        skill.Nature = SkillNature.Buff.value
        skill.Conditions.TargetingStrict = True
        skill.Conditions.IsOutOfCombat = True
        self.skill_data[skill.SkillID] = skill

        skill = self.CustomSkill()
        skill.SkillID = GLOBAL_CACHE.Skill.GetID("Symbol_of_Wrath")
        skill.SkillType = SkillType.Spell.value
        skill.TargetAllegiance = Skilltarget.Self.value
        skill.Nature = SkillNature.Offensive.value
        self.skill_data[skill.SkillID] = skill

        skill = self.CustomSkill()
        skill.SkillID = GLOBAL_CACHE.Skill.GetID("Word_of_Censure")
        skill.SkillType = SkillType.Spell.value
        skill.TargetAllegiance = Skilltarget.Enemy.value
        skill.Nature = SkillNature.Offensive.value
        skill.Conditions.MoreLife = 0.33
        self.skill_data[skill.SkillID] = skill

        skill = self.CustomSkill()
        skill.SkillID = GLOBAL_CACHE.Skill.GetID("Zealots_Fire")
        skill.SkillType = SkillType.Enchantment.value
        skill.TargetAllegiance = Skilltarget.Ally.value
        skill.Nature = SkillNature.Offensive.value
        self.skill_data[skill.SkillID] = skill
        #MONK NO ATTRIBUTE
        skill = self.CustomSkill()
        skill.SkillID = GLOBAL_CACHE.Skill.GetID("Empathic_Removal")
        skill.SkillType = SkillType.Spell.value
        skill.TargetAllegiance = Skilltarget.OtherAlly.value
        skill.Nature = SkillNature.Condi_Cleanse.value
        skill.Conditions.HasCondition = True
        skill.Conditions.HasHex = True
        skill.Conditions.UniqueProperty = True
        skill.Conditions.TargetingStrict = True
        self.skill_data[skill.SkillID] = skill

        skill = self.CustomSkill()
        skill.SkillID = GLOBAL_CACHE.Skill.GetID("Essence_Bond")
        skill.SkillType = SkillType.Enchantment.value
        skill.TargetAllegiance = Skilltarget.Ally.value
        skill.Nature = SkillNature.Buff.value
        skill.Conditions.IsOutOfCombat = True
        self.skill_data[skill.SkillID] = skill

        skill = self.CustomSkill()
        skill.SkillID = GLOBAL_CACHE.Skill.GetID("Holy_Veil")
        skill.SkillType = SkillType.Enchantment.value
        skill.TargetAllegiance = Skilltarget.Ally.value
        skill.Nature = SkillNature.Hex_Removal.value
        skill.Conditions.UniqueProperty = True
        self.skill_data[skill.SkillID] = skill

        skill = self.CustomSkill()
        skill.SkillID = GLOBAL_CACHE.Skill.GetID("Light_of_Dwayna")
        skill.SkillType = SkillType.Spell.value
        skill.TargetAllegiance = Skilltarget.DeadAlly.value
        skill.Nature = SkillNature.Resurrection.value
        skill.Conditions.IsAlive = False
        self.skill_data[skill.SkillID] = skill

        skill = self.CustomSkill()
        skill.SkillID = GLOBAL_CACHE.Skill.GetID("Martyr")
        skill.SkillType = SkillType.Spell.value
        skill.TargetAllegiance = Skilltarget.Ally.value
        skill.Nature = SkillNature.Condi_Cleanse.value
        skill.Conditions.HasCondition = True
        self.skill_data[skill.SkillID] = skill

        skill = self.CustomSkill()
        skill.SkillID = GLOBAL_CACHE.Skill.GetID("Purge_Conditions")
        skill.SkillType = SkillType.Spell.value
        skill.TargetAllegiance = Skilltarget.Ally.value
        skill.Nature = SkillNature.Condi_Cleanse.value
        skill.Conditions.HasCondition = True
        self.skill_data[skill.SkillID] = skill

        skill = self.CustomSkill()
        skill.SkillID = GLOBAL_CACHE.Skill.GetID("Purge_Signet")
        skill.SkillType = SkillType.Signet.value
        skill.TargetAllegiance = Skilltarget.Ally.value
        skill.Nature = SkillNature.Condi_Cleanse.value
        skill.Conditions.HasCondition = True
        skill.Conditions.HasHex = True
        skill.Conditions.UniqueProperty = True
        self.skill_data[skill.SkillID] = skill

        skill = self.CustomSkill()
        skill.SkillID = GLOBAL_CACHE.Skill.GetID("Remove_Hex")
        skill.SkillType = SkillType.Spell.value
        skill.TargetAllegiance = Skilltarget.Ally.value
        skill.Nature = SkillNature.Hex_Removal.value
        skill.Conditions.HasHex = True
        self.skill_data[skill.SkillID] = skill

        skill = self.CustomSkill()
        skill.SkillID = GLOBAL_CACHE.Skill.GetID("Resurrect")
        skill.SkillType = SkillType.Spell.value
        skill.TargetAllegiance = Skilltarget.DeadAlly.value
        skill.Nature = SkillNature.Resurrection.value
        skill.Conditions.IsAlive = False
        self.skill_data[skill.SkillID] = skill

        skill = self.CustomSkill()
        skill.SkillID = GLOBAL_CACHE.Skill.GetID("Signet_of_Removal")
        skill.SkillType = SkillType.Signet.value
        skill.TargetAllegiance = Skilltarget.Ally.value
        skill.Nature = SkillNature.Buff.value
        skill.Conditions.HasCondition = True
        skill.Conditions.HasHex = True
        skill.Conditions.HasEnchantment = True
        skill.Conditions.UniqueProperty = True
        self.skill_data[skill.SkillID] = skill

        skill = self.CustomSkill()
        skill.SkillID = GLOBAL_CACHE.Skill.GetID("Succor")
        skill.SkillType = SkillType.Enchantment.value
        skill.TargetAllegiance = Skilltarget.AllyCaster.value
        skill.Nature = SkillNature.Buff.value
        skill.Conditions.TargetingStrict = True
        self.skill_data[skill.SkillID] = skill

        skill = self.CustomSkill()
        skill.SkillID = GLOBAL_CACHE.Skill.GetID("Vengeance")
        skill.SkillType = SkillType.Spell.value
        skill.TargetAllegiance = Skilltarget.DeadAlly.value
        skill.Nature = SkillNature.Resurrection.value
        skill.Conditions.IsAlive = False
        self.skill_data[skill.SkillID] = skill
        #NECROMANCER SOUL REAPING
        skill = self.CustomSkill()
        skill.SkillID = GLOBAL_CACHE.Skill.GetID("Angorodons_Gaze")
        skill.SkillType = SkillType.Spell.value
        skill.TargetAllegiance = Skilltarget.Enemy.value
        skill.Nature = SkillNature.Offensive.value
        self.skill_data[skill.SkillID] = skill

        skill = self.CustomSkill()
        skill.SkillID = GLOBAL_CACHE.Skill.GetID("Foul_Feast")
        skill.SkillType = SkillType.Spell.value
        skill.TargetAllegiance = Skilltarget.OtherAlly.value
        skill.Nature = SkillNature.Condi_Cleanse.value
        skill.Conditions.HasCondition = True
        skill.Conditions.TargetingStrict = True
        self.skill_data[skill.SkillID] = skill

        skill = self.CustomSkill()
        skill.SkillID = GLOBAL_CACHE.Skill.GetID("Hexers_Vigor")
        skill.SkillType = SkillType.Enchantment.value
        skill.TargetAllegiance = Skilltarget.Self.value
        skill.Nature = SkillNature.Buff.value
        skill.Conditions.IsOutOfCombat = True
        self.skill_data[skill.SkillID] = skill

        skill = self.CustomSkill()
        skill.SkillID = GLOBAL_CACHE.Skill.GetID("Icy_Veins")
        skill.SkillType = SkillType.Hex.value
        skill.TargetAllegiance = Skilltarget.Enemy.value
        skill.Nature = SkillNature.Offensive.value
        self.skill_data[skill.SkillID] = skill

        skill = self.CustomSkill()
        skill.SkillID = GLOBAL_CACHE.Skill.GetID("Masochism")
        skill.SkillType = SkillType.Enchantment.value
        skill.TargetAllegiance = Skilltarget.Self.value
        skill.Nature = SkillNature.Buff.value
        skill.Conditions.IsOutOfCombat = True
        self.skill_data[skill.SkillID] = skill

        skill = self.CustomSkill()
        skill.SkillID = GLOBAL_CACHE.Skill.GetID("Reapers_Mark")
        skill.SkillType = SkillType.Hex.value
        skill.TargetAllegiance = Skilltarget.Enemy.value
        skill.Nature = SkillNature.Offensive.value
        self.skill_data[skill.SkillID] = skill

        skill = self.CustomSkill()
        skill.SkillID = GLOBAL_CACHE.Skill.GetID("Signet_of_Lost_Souls")
        skill.SkillType = SkillType.Signet.value
        skill.TargetAllegiance = Skilltarget.Enemy.value
        skill.Nature = SkillNature.EnergyBuff.value
        skill.Conditions.LessLife = 0.5
        self.skill_data[skill.SkillID] = skill

        skill = self.CustomSkill()
        skill.SkillID = GLOBAL_CACHE.Skill.GetID("Signet_of_Sorrow")
        skill.SkillType = SkillType.Signet.value
        skill.TargetAllegiance = Skilltarget.Enemy.value
        skill.Nature = SkillNature.Offensive.value
        self.skill_data[skill.SkillID] = skill

        skill = self.CustomSkill()
        skill.SkillID = GLOBAL_CACHE.Skill.GetID("Wail_of_Doom")
        skill.SkillType = SkillType.Hex.value
        skill.TargetAllegiance = Skilltarget.Enemy.value
        skill.Nature = SkillNature.Offensive.value
        self.skill_data[skill.SkillID] = skill

        # NECROMANCER BLOOD MAGIC
        skill = self.CustomSkill()
        skill.SkillID = GLOBAL_CACHE.Skill.GetID("Awaken_the_Blood")
        skill.SkillType = SkillType.Enchantment.value
        skill.TargetAllegiance = Skilltarget.Self.value
        skill.Nature = SkillNature.Buff.value
        skill.Conditions.IsOutOfCombat = True
        self.skill_data[skill.SkillID] = skill

        skill = self.CustomSkill()
        skill.SkillID = GLOBAL_CACHE.Skill.GetID("Barbed_Signet")
        skill.SkillType = SkillType.Signet.value
        skill.TargetAllegiance = Skilltarget.Enemy.value
        skill.Nature = SkillNature.Offensive.value
        skill.Conditions.SacrificeHealth = 0.3
        self.skill_data[skill.SkillID] = skill

        skill = self.CustomSkill()
        skill.SkillID = GLOBAL_CACHE.Skill.GetID("Blood_Bond")
        skill.SkillType = SkillType.Hex.value
        skill.TargetAllegiance = Skilltarget.Enemy.value
        skill.Nature = SkillNature.Offensive.value
        self.skill_data[skill.SkillID] = skill

        skill = self.CustomSkill()
        skill.SkillID = GLOBAL_CACHE.Skill.GetID("Blood_Drinker")
        skill.SkillType = SkillType.Spell.value
        skill.TargetAllegiance = Skilltarget.Enemy.value
        skill.Nature = SkillNature.Offensive.value
        self.skill_data[skill.SkillID] = skill

        skill = self.CustomSkill()
        skill.SkillID = GLOBAL_CACHE.Skill.GetID("Blood_Renewal")
        skill.SkillType = SkillType.Enchantment.value
        skill.TargetAllegiance = Skilltarget.Self.value
        skill.Nature = SkillNature.Buff.value
        skill.Conditions.LessLife = 0.6
        skill.Conditions.SacrificeHealth = 0.25
        skill.Conditions.IsOutOfCombat = True
        self.skill_data[skill.SkillID] = skill

        skill = self.CustomSkill()
        skill.SkillID = GLOBAL_CACHE.Skill.GetID("Blood_Ritual")
        skill.SkillType = SkillType.Enchantment.value
        skill.TargetAllegiance = Skilltarget.OtherAlly.value
        skill.Nature = SkillNature.EnergyBuff.value
        skill.Conditions.LessEnergy = 0.4
        skill.Conditions.SacrificeHealth = 0.4
        skill.Conditions.TargetingStrict = True
        self.skill_data[skill.SkillID] = skill

        skill = self.CustomSkill()
        skill.SkillID = GLOBAL_CACHE.Skill.GetID("Blood_is_Power")
        skill.SkillType = SkillType.Enchantment.value
        skill.TargetAllegiance = Skilltarget.OtherAlly.value
        skill.Nature = SkillNature.EnergyBuff.value
        skill.Conditions.LessEnergy = 0.4
        skill.Conditions.SacrificeHealth = 0.5
        skill.Conditions.TargetingStrict = True
        self.skill_data[skill.SkillID] = skill

        skill = self.CustomSkill()
        skill.SkillID = GLOBAL_CACHE.Skill.GetID("Blood_of_the_Aggressor")
        skill.SkillType = SkillType.Spell.value
        skill.TargetAllegiance = Skilltarget.EnemyAttacking.value
        skill.Nature = SkillNature.Offensive.value
        skill.Conditions.IsAttacking = True
        self.skill_data[skill.SkillID] = skill

        skill = self.CustomSkill()
        skill.SkillID = GLOBAL_CACHE.Skill.GetID("Cultists_Fervor")
        skill.SkillType = SkillType.Enchantment.value
        skill.TargetAllegiance = Skilltarget.Self.value
        skill.Nature = SkillNature.Buff.value
        self.skill_data[skill.SkillID] = skill

        skill = self.CustomSkill()
        skill.SkillID = GLOBAL_CACHE.Skill.GetID("Dark_Bond")
        skill.SkillType = SkillType.Enchantment.value
        skill.TargetAllegiance = Skilltarget.Self.value
        skill.Nature = SkillNature.Buff.value
        skill.Conditions.IsOutOfCombat = True
        self.skill_data[skill.SkillID] = skill

        skill = self.CustomSkill()
        skill.SkillID = GLOBAL_CACHE.Skill.GetID("Dark_Fury")
        skill.SkillType = SkillType.Enchantment.value
        skill.TargetAllegiance = Skilltarget.Self.value
        skill.Nature = SkillNature.Buff.value
        skill.Conditions.SacrificeHealth = 0.20
        self.skill_data[skill.SkillID] = skill

        skill = self.CustomSkill()
        skill.SkillID = GLOBAL_CACHE.Skill.GetID("Dark_Fury")
        skill.SkillType = SkillType.Spell.value
        skill.TargetAllegiance = Skilltarget.Enemy.value
        skill.Nature = SkillNature.Offensive.value
        skill.Conditions.SacrificeHealth = 0.3
        self.skill_data[skill.SkillID] = skill

        skill = self.CustomSkill()
        skill.SkillID = GLOBAL_CACHE.Skill.GetID("Demonic_Flesh")
        skill.SkillType = SkillType.Enchantment.value
        skill.TargetAllegiance = Skilltarget.Self.value
        skill.Nature = SkillNature.Offensive.value
        skill.Conditions.IsOutOfCombat = True
        self.skill_data[skill.SkillID] = skill

        skill = self.CustomSkill()
        skill.SkillID = GLOBAL_CACHE.Skill.GetID("Jaundiced_Gaze")
        skill.SkillType = SkillType.Enchantment.value
        skill.TargetAllegiance = Skilltarget.Enemy.value
        skill.Nature = SkillNature.Enchantment_Removal.value
        skill.Conditions.HasEnchantment = True
        self.skill_data[skill.SkillID] = skill

        skill = self.CustomSkill()
        skill.SkillID = GLOBAL_CACHE.Skill.GetID("Life_Siphon")
        skill.SkillType = SkillType.Hex.value
        skill.TargetAllegiance = Skilltarget.Enemy.value
        skill.Nature = SkillNature.Offensive.value
        self.skill_data[skill.SkillID] = skill

        skill = self.CustomSkill()
        skill.SkillID = GLOBAL_CACHE.Skill.GetID("Life_Transfer")
        skill.SkillType = SkillType.Hex.value
        skill.TargetAllegiance = Skilltarget.Enemy.value
        skill.Nature = SkillNature.Offensive.value
        self.skill_data[skill.SkillID] = skill

        skill = self.CustomSkill()
        skill.SkillID = GLOBAL_CACHE.Skill.GetID("Lifebane_Strike")
        skill.SkillType = SkillType.Spell.value
        skill.TargetAllegiance = Skilltarget.Enemy.value
        skill.Nature = SkillNature.Offensive.value
        skill.Conditions.MoreLife = 0.5
        self.skill_data[skill.SkillID] = skill

        skill = self.CustomSkill()
        skill.SkillID = GLOBAL_CACHE.Skill.GetID("Mark_of_Fury")
        skill.SkillType = SkillType.Hex.value
        skill.TargetAllegiance = Skilltarget.Enemy.value
        skill.Nature = SkillNature.Offensive.value
        self.skill_data[skill.SkillID] = skill

        skill = self.CustomSkill()
        skill.SkillID = GLOBAL_CACHE.Skill.GetID("Mark_of_Subversion")
        skill.SkillType = SkillType.Hex.value
        skill.TargetAllegiance = Skilltarget.EnemyCaster.value
        skill.Nature = SkillNature.Offensive.value
        self.skill_data[skill.SkillID] = skill

        skill = self.CustomSkill()
        skill.SkillID = GLOBAL_CACHE.Skill.GetID("Offering_of_Blood")
        skill.SkillType = SkillType.Spell.value
        skill.TargetAllegiance = Skilltarget.Self.value
        skill.Nature = SkillNature.EnergyBuff.value
        skill.Conditions.SacrificeHealth = 0.4
        skill.Conditions.LessEnergy = 0.5
        self.skill_data[skill.SkillID] = skill

        skill = self.CustomSkill()
        skill.SkillID = GLOBAL_CACHE.Skill.GetID("Oppressive_Gaze")
        skill.SkillType = SkillType.Spell.value
        skill.TargetAllegiance = Skilltarget.Enemy.value
        skill.Nature = SkillNature.Offensive.value
        skill.Conditions.HasCondition = True
        self.skill_data[skill.SkillID] = skill

        skill = self.CustomSkill()
        skill.SkillID = GLOBAL_CACHE.Skill.GetID("Order_of_Pain")
        skill.SkillType = SkillType.Enchantment.value
        skill.TargetAllegiance = Skilltarget.Self.value
        skill.Nature = SkillNature.Buff.value
        skill.Conditions.SacrificeHealth = 0.20
        self.skill_data[skill.SkillID] = skill

        skill = self.CustomSkill()
        skill.SkillID = GLOBAL_CACHE.Skill.GetID("Order_of_the_Vampire")
        skill.SkillType = SkillType.Enchantment.value
        skill.TargetAllegiance = Skilltarget.Self.value
        skill.Nature = SkillNature.Buff.value
        skill.Conditions.SacrificeHealth = 0.4
        self.skill_data[skill.SkillID] = skill

        skill = self.CustomSkill()
        skill.SkillID = GLOBAL_CACHE.Skill.GetID("Ravenous_Gaze")
        skill.SkillType = SkillType.Spell.value
        skill.TargetAllegiance = Skilltarget.Enemy.value
        skill.Nature = SkillNature.Offensive.value
        skill.Conditions.SacrificeHealth = 0.3
        self.skill_data[skill.SkillID] = skill

        skill = self.CustomSkill()
        skill.SkillID = GLOBAL_CACHE.Skill.GetID("Shadow_Strike")
        skill.SkillType = SkillType.Spell.value
        skill.TargetAllegiance = Skilltarget.Enemy.value
        skill.Nature = SkillNature.Offensive.value
        skill.Conditions.MoreLife = 0.5
        self.skill_data[skill.SkillID] = skill

        skill = self.CustomSkill()
        skill.SkillID = GLOBAL_CACHE.Skill.GetID("Signet_of_Agony")
        skill.SkillType = SkillType.Signet.value
        skill.TargetAllegiance = Skilltarget.Enemy.value
        skill.Nature = SkillNature.Offensive.value
        skill.Conditions.SacrificeHealth = 0.3
        self.skill_data[skill.SkillID] = skill

        skill = self.CustomSkill()
        skill.SkillID = GLOBAL_CACHE.Skill.GetID("Signet_of_Suffering")
        skill.SkillType = SkillType.Signet.value
        skill.TargetAllegiance = Skilltarget.Self.value
        skill.Nature = SkillNature.Buff.value
        self.skill_data[skill.SkillID] = skill

        skill = self.CustomSkill()
        skill.SkillID = GLOBAL_CACHE.Skill.GetID("Soul_Leech")
        skill.SkillType = SkillType.Hex.value
        skill.TargetAllegiance = Skilltarget.Enemy.value
        skill.Nature = SkillNature.Offensive.value
        self.skill_data[skill.SkillID] = skill

        skill = self.CustomSkill()
        skill.SkillID = GLOBAL_CACHE.Skill.GetID("Spoil_Victor")
        skill.SkillType = SkillType.Hex.value
        skill.TargetAllegiance = Skilltarget.Enemy.value
        skill.Nature = SkillNature.Offensive.value
        self.skill_data[skill.SkillID] = skill

        skill = self.CustomSkill()
        skill.SkillID = GLOBAL_CACHE.Skill.GetID("Strip_Enchantment")
        skill.SkillType = SkillType.Spell.value
        skill.TargetAllegiance = Skilltarget.Enemy.value
        skill.Nature = SkillNature.Enchantment_Removal.value
        skill.Conditions.HasEnchantment = True
        self.skill_data[skill.SkillID] = skill

        skill = self.CustomSkill()
        skill.SkillID = GLOBAL_CACHE.Skill.GetID("Touch_of_Agony")
        skill.SkillType = SkillType.Skill.value
        skill.TargetAllegiance = Skilltarget.Enemy.value
        skill.Nature = SkillNature.Offensive.value
        skill.Conditions.SacrificeHealth = 0.4
        self.skill_data[skill.SkillID] = skill

        skill = self.CustomSkill()
        skill.SkillID = GLOBAL_CACHE.Skill.GetID("Unholy_Feast")
        skill.SkillType = SkillType.Spell.value
        skill.TargetAllegiance = Skilltarget.Self.value
        skill.Nature = SkillNature.Offensive.value
        self.skill_data[skill.SkillID] = skill

        skill = self.CustomSkill()
        skill.SkillID = GLOBAL_CACHE.Skill.GetID("Vampiric_Bite")
        skill.SkillType = SkillType.Skill.value
        skill.TargetAllegiance = Skilltarget.Enemy.value
        skill.Nature = SkillNature.Offensive.value
        self.skill_data[skill.SkillID] = skill

        skill = self.CustomSkill()
        skill.SkillID = GLOBAL_CACHE.Skill.GetID("Vampiric_Gaze")
        skill.SkillType = SkillType.Spell.value
        skill.TargetAllegiance = Skilltarget.Enemy.value
        skill.Nature = SkillNature.Offensive.value
        self.skill_data[skill.SkillID] = skill

        skill = self.CustomSkill()
        skill.SkillID = GLOBAL_CACHE.Skill.GetID("Vampiric_Spirit")
        skill.SkillType = SkillType.Enchantment.value
        skill.TargetAllegiance = Skilltarget.Enemy.value
        skill.Nature = SkillNature.Offensive.value
        self.skill_data[skill.SkillID] = skill

        skill = self.CustomSkill()
        skill.SkillID = GLOBAL_CACHE.Skill.GetID("Vampiric_Swarm")
        skill.SkillType = SkillType.Spell.value
        skill.TargetAllegiance = Skilltarget.Enemy.value
        skill.Nature = SkillNature.Offensive.value
        self.skill_data[skill.SkillID] = skill

        skill = self.CustomSkill()
        skill.SkillID = GLOBAL_CACHE.Skill.GetID("Vampiric_Touch")
        skill.SkillType = SkillType.Skill.value
        skill.TargetAllegiance = Skilltarget.Enemy.value
        skill.Nature = SkillNature.Offensive.value
        self.skill_data[skill.SkillID] = skill

        skill = self.CustomSkill()
        skill.SkillID = GLOBAL_CACHE.Skill.GetID("Wallows_Bite")
        skill.SkillType = SkillType.Skill.value
        skill.TargetAllegiance = Skilltarget.Enemy.value
        skill.Nature = SkillNature.Offensive.value
        skill.Conditions.SacrificeHealth = 0.3
        self.skill_data[skill.SkillID] = skill

        skill = self.CustomSkill()
        skill.SkillID = GLOBAL_CACHE.Skill.GetID("Well_of_Blood")
        skill.SkillType = SkillType.Well.value
        skill.TargetAllegiance = Skilltarget.Self.value
        skill.Nature = SkillNature.Buff.value
        self.skill_data[skill.SkillID] = skill

        skill = self.CustomSkill()
        skill.SkillID = GLOBAL_CACHE.Skill.GetID("Well_of_Power")
        skill.SkillType = SkillType.Well.value
        skill.TargetAllegiance = Skilltarget.Self.value
        skill.Nature = SkillNature.Buff.value
        self.skill_data[skill.SkillID] = skill
        #NECROMANCER CURSES
        skill = self.CustomSkill()
        skill.SkillID = GLOBAL_CACHE.Skill.GetID("Atrophy")
        skill.SkillType = SkillType.Hex.value
        skill.TargetAllegiance = Skilltarget.Enemy.value
        skill.Nature = SkillNature.Offensive.value
        self.skill_data[skill.SkillID] = skill

        skill = self.CustomSkill()
        skill.SkillID = GLOBAL_CACHE.Skill.GetID("Barbs")
        skill.SkillType = SkillType.Hex.value
        skill.TargetAllegiance = Skilltarget.Enemy.value
        skill.Nature = SkillNature.Offensive.value
        self.skill_data[skill.SkillID] = skill

        skill = self.CustomSkill()
        skill.SkillID = GLOBAL_CACHE.Skill.GetID("Cacophony")
        skill.SkillType = SkillType.Hex.value
        skill.TargetAllegiance = Skilltarget.Enemy.value
        skill.Nature = SkillNature.Offensive.value
        self.skill_data[skill.SkillID] = skill

        skill = self.CustomSkill()
        skill.SkillID = GLOBAL_CACHE.Skill.GetID("Chilblains")
        skill.SkillType = SkillType.Spell.value
        skill.TargetAllegiance = Skilltarget.Enemy.value
        skill.Nature = SkillNature.Enchantment_Removal.value
        skill.Conditions.HasEnchantment = True
        self.skill_data[skill.SkillID] = skill

        skill = self.CustomSkill()
        skill.SkillID = GLOBAL_CACHE.Skill.GetID("Corrupt_Enchantment")
        skill.SkillType = SkillType.Hex.value
        skill.TargetAllegiance = Skilltarget.Enemy.value
        skill.Nature = SkillNature.Enchantment_Removal.value
        skill.Conditions.HasEnchantment = True
        self.skill_data[skill.SkillID] = skill

        skill = self.CustomSkill()
        skill.SkillID = GLOBAL_CACHE.Skill.GetID("Defile_Defenses")
        skill.SkillType = SkillType.Hex.value
        skill.TargetAllegiance = Skilltarget.Enemy.value
        skill.Nature = SkillNature.Offensive.value
        self.skill_data[skill.SkillID] = skill

        skill = self.CustomSkill()
        skill.SkillID = GLOBAL_CACHE.Skill.GetID("Defile_Enchantments")
        skill.SkillType = SkillType.Hex.value
        skill.TargetAllegiance = Skilltarget.Enemy.value
        skill.Nature = SkillNature.Offensive.value
        skill.Conditions.HasEnchantment = True
        self.skill_data[skill.SkillID] = skill

        skill = self.CustomSkill()
        skill.SkillID = GLOBAL_CACHE.Skill.GetID("Defile_Flesh")
        skill.SkillType = SkillType.Hex.value
        skill.TargetAllegiance = Skilltarget.Enemy.value
        skill.Nature = SkillNature.Offensive.value
        skill.Conditions.SacrificeHealth = 0.4
        self.skill_data[skill.SkillID] = skill

        skill = self.CustomSkill()
        skill.SkillID = GLOBAL_CACHE.Skill.GetID("Depravity")
        skill.SkillType = SkillType.Hex.value
        skill.TargetAllegiance = Skilltarget.EnemyCaster.value
        skill.Nature = SkillNature.Offensive.value
        self.skill_data[skill.SkillID] = skill

        skill = self.CustomSkill()
        skill.SkillID = GLOBAL_CACHE.Skill.GetID("Desecrate_Enchantments")
        skill.SkillType = SkillType.Spell.value
        skill.TargetAllegiance = Skilltarget.Enemy.value
        skill.Nature = SkillNature.Offensive.value
        skill.Conditions.HasEnchantment = True
        self.skill_data[skill.SkillID] = skill

        skill = self.CustomSkill()
        skill.SkillID = GLOBAL_CACHE.Skill.GetID("Enfeeble")
        skill.SkillType = SkillType.Spell.value
        skill.TargetAllegiance = Skilltarget.Enemy.value
        skill.Nature = SkillNature.Offensive.value
        self.skill_data[skill.SkillID] = skill

        skill = self.CustomSkill()
        skill.SkillID = GLOBAL_CACHE.Skill.GetID("Enfeebling_Blood")
        skill.SkillType = SkillType.Spell.value
        skill.TargetAllegiance = Skilltarget.Enemy.value
        skill.Nature = SkillNature.Offensive.value
        skill.Conditions.SacrificeHealth = 0.4
        self.skill_data[skill.SkillID] = skill

        skill = self.CustomSkill()
        skill.SkillID = GLOBAL_CACHE.Skill.GetID("Enfeebling_Touch")
        skill.SkillType = SkillType.Skill.value
        skill.TargetAllegiance = Skilltarget.Enemy.value
        skill.Nature = SkillNature.Offensive.value
        self.skill_data[skill.SkillID] = skill

        skill = self.CustomSkill()
        skill.SkillID = GLOBAL_CACHE.Skill.GetID("Envenom_Enchantments")
        skill.SkillType = SkillType.Spell.value
        skill.TargetAllegiance = Skilltarget.Enemy.value
        skill.Nature = SkillNature.Enchantment_Removal.value
        skill.Conditions.HasEnchantment = True
        self.skill_data[skill.SkillID] = skill

        skill = self.CustomSkill()
        skill.SkillID = GLOBAL_CACHE.Skill.GetID("Faintheartedness")
        skill.SkillType = SkillType.Hex.value
        skill.TargetAllegiance = Skilltarget.EnemyMartial.value
        skill.Nature = SkillNature.Offensive.value
        self.skill_data[skill.SkillID] = skill

        skill = self.CustomSkill()
        skill.SkillID = GLOBAL_CACHE.Skill.GetID("Feast_of_Corruption")
        skill.SkillType = SkillType.Spell.value
        skill.TargetAllegiance = Skilltarget.Enemy.value
        skill.Nature = SkillNature.Offensive.value
        skill.Conditions.HasHex = True
        self.skill_data[skill.SkillID] = skill

        skill = self.CustomSkill()
        skill.SkillID = GLOBAL_CACHE.Skill.GetID("Insidious_Parasite")
        skill.SkillType = SkillType.Hex.value
        skill.TargetAllegiance = Skilltarget.EnemyMartial.value
        skill.Nature = SkillNature.Offensive.value
        self.skill_data[skill.SkillID] = skill

        skill = self.CustomSkill()
        skill.SkillID = GLOBAL_CACHE.Skill.GetID("Lingering_Curse")
        skill.SkillType = SkillType.Hex.value
        skill.TargetAllegiance = Skilltarget.Enemy.value
        skill.Nature = SkillNature.Offensive.value
        self.skill_data[skill.SkillID] = skill

        skill = self.CustomSkill()
        skill.SkillID = GLOBAL_CACHE.Skill.GetID("Malaise")
        skill.SkillType = SkillType.Hex.value
        skill.TargetAllegiance = Skilltarget.Enemy.value
        skill.Nature = SkillNature.Offensive.value
        self.skill_data[skill.SkillID] = skill

        skill = self.CustomSkill()
        skill.SkillID = GLOBAL_CACHE.Skill.GetID("Mark_of_Pain")
        skill.SkillType = SkillType.Hex.value
        skill.TargetAllegiance = Skilltarget.Enemy.value
        skill.Nature = SkillNature.Offensive.value
        self.skill_data[skill.SkillID] = skill

        skill = self.CustomSkill()
        skill.SkillID = GLOBAL_CACHE.Skill.GetID("Meekness")
        skill.SkillType = SkillType.Hex.value
        skill.TargetAllegiance = Skilltarget.EnemyMartial.value
        skill.Nature = SkillNature.Offensive.value
        skill.Conditions.SacrificeHealth = 0.5
        self.skill_data[skill.SkillID] = skill

        skill = self.CustomSkill()
        skill.SkillID = GLOBAL_CACHE.Skill.GetID("Order_of_Apostasy")
        skill.SkillType = SkillType.Enchantment.value
        skill.TargetAllegiance = Skilltarget.Self.value
        skill.Nature = SkillNature.Buff.value
        self.skill_data[skill.SkillID] = skill

        skill = self.CustomSkill()
        skill.SkillID = GLOBAL_CACHE.Skill.GetID("Pain_of_Disenchantment")
        skill.SkillType = SkillType.Spell.value
        skill.TargetAllegiance = Skilltarget.Enemy.value
        skill.Nature = SkillNature.Enchantment_Removal.value
        skill.Conditions.HasEnchantment = True
        self.skill_data[skill.SkillID] = skill

        skill = self.CustomSkill()
        skill.SkillID = GLOBAL_CACHE.Skill.GetID("Parasitic_Bond")
        skill.SkillType = SkillType.Hex.value
        skill.TargetAllegiance = Skilltarget.Enemy.value
        skill.Nature = SkillNature.Offensive.value
        self.skill_data[skill.SkillID] = skill

        skill = self.CustomSkill()
        skill.SkillID = GLOBAL_CACHE.Skill.GetID("Plague_Sending")
        skill.SkillType = SkillType.Spell.value
        skill.TargetAllegiance = Skilltarget.Enemy.value
        skill.Nature = SkillNature.Offensive.value
        skill.Conditions.HasCondition = True
        skill.Conditions.UniqueProperty = True
        self.skill_data[skill.SkillID] = skill

        skill = self.CustomSkill()
        skill.SkillID = GLOBAL_CACHE.Skill.GetID("Plague_Signet")
        skill.SkillType = SkillType.Signet.value
        skill.TargetAllegiance = Skilltarget.Enemy.value
        skill.Nature = SkillNature.Offensive.value
        skill.Conditions.HasCondition = True
        skill.Conditions.UniqueProperty = True
        self.skill_data[skill.SkillID] = skill

        skill = self.CustomSkill()
        skill.SkillID = GLOBAL_CACHE.Skill.GetID("Plague_Touch")
        skill.SkillType = SkillType.Skill.value
        skill.TargetAllegiance = Skilltarget.Enemy.value
        skill.Nature = SkillNature.Offensive.value
        skill.Conditions.HasCondition = True
        skill.Conditions.UniqueProperty = True
        self.skill_data[skill.SkillID] = skill

        skill = self.CustomSkill()
        skill.SkillID = GLOBAL_CACHE.Skill.GetID("Poisoned_Heart")
        skill.SkillType = SkillType.Spell.value
        skill.TargetAllegiance = Skilltarget.Enemy.value
        skill.Nature = SkillNature.Offensive.value
        self.skill_data[skill.SkillID] = skill

        skill = self.CustomSkill()
        skill.SkillID = GLOBAL_CACHE.Skill.GetID("Price_of_Failure")
        skill.SkillType = SkillType.Hex.value
        skill.TargetAllegiance = Skilltarget.EnemyMartial.value
        skill.Nature = SkillNature.Offensive.value
        self.skill_data[skill.SkillID] = skill

        skill = self.CustomSkill()
        skill.SkillID = GLOBAL_CACHE.Skill.GetID("Reckless_Haste")
        skill.SkillType = SkillType.Hex.value
        skill.TargetAllegiance = Skilltarget.EnemyMartial.value
        skill.Nature = SkillNature.Offensive.value
        self.skill_data[skill.SkillID] = skill

        skill = self.CustomSkill()
        skill.SkillID = GLOBAL_CACHE.Skill.GetID("Rend_Enchantments")
        skill.SkillType = SkillType.Spell.value
        skill.TargetAllegiance = Skilltarget.Enemy.value
        skill.Nature = SkillNature.Enchantment_Removal.value
        skill.Conditions.HasEnchantment = True
        self.skill_data[skill.SkillID] = skill

        skill = self.CustomSkill()
        skill.SkillID = GLOBAL_CACHE.Skill.GetID("Rigor_Mortis")
        skill.SkillType = SkillType.Hex.value
        skill.TargetAllegiance = Skilltarget.EnemyMartial.value
        skill.Nature = SkillNature.Offensive.value
        self.skill_data[skill.SkillID] = skill

        skill = self.CustomSkill()
        skill.SkillID = GLOBAL_CACHE.Skill.GetID("Rip_Enchantment")
        skill.SkillType = SkillType.Spell.value
        skill.TargetAllegiance = Skilltarget.Enemy.value
        skill.Nature = SkillNature.Enchantment_Removal.value
        skill.Conditions.HasEnchantment = True
        self.skill_data[skill.SkillID] = skill

        skill = self.CustomSkill()
        skill.SkillID = GLOBAL_CACHE.Skill.GetID("Shadow_of_Fear")
        skill.SkillType = SkillType.Hex.value
        skill.TargetAllegiance = Skilltarget.EnemyMartial.value
        skill.Nature = SkillNature.Offensive.value
        self.skill_data[skill.SkillID] = skill

        skill = self.CustomSkill()
        skill.SkillID = GLOBAL_CACHE.Skill.GetID("Shivers_of_Dread")
        skill.SkillType = SkillType.Hex.value
        skill.TargetAllegiance = Skilltarget.EnemyCaster.value
        skill.Nature = SkillNature.Offensive.value
        self.skill_data[skill.SkillID] = skill

        skill = self.CustomSkill()
        skill.SkillID = GLOBAL_CACHE.Skill.GetID("Soul_Barbs")
        skill.SkillType = SkillType.Hex.value
        skill.TargetAllegiance = Skilltarget.Enemy.value
        skill.Nature = SkillNature.Offensive.value
        self.skill_data[skill.SkillID] = skill

        skill = self.CustomSkill()
        skill.SkillID = GLOBAL_CACHE.Skill.GetID("Soul_Bind")
        skill.SkillType = SkillType.Hex.value
        skill.TargetAllegiance = Skilltarget.Enemy.value
        skill.Nature = SkillNature.Offensive.value
        self.skill_data[skill.SkillID] = skill

        skill = self.CustomSkill()
        skill.SkillID = GLOBAL_CACHE.Skill.GetID("Spinal_Shivers")
        skill.SkillType = SkillType.Hex.value
        skill.TargetAllegiance = Skilltarget.EnemyCaster.value
        skill.Nature = SkillNature.Offensive.value
        self.skill_data[skill.SkillID] = skill

        skill = self.CustomSkill()
        skill.SkillID = GLOBAL_CACHE.Skill.GetID("Spiteful_Spirit")
        skill.SkillType = SkillType.Hex.value
        skill.TargetAllegiance = Skilltarget.Enemy.value
        skill.Nature = SkillNature.Offensive.value
        self.skill_data[skill.SkillID] = skill

        skill = self.CustomSkill()
        skill.SkillID = GLOBAL_CACHE.Skill.GetID("Suffering")
        skill.SkillType = SkillType.Hex.value
        skill.TargetAllegiance = Skilltarget.Enemy.value
        skill.Nature = SkillNature.Offensive.value
        self.skill_data[skill.SkillID] = skill
        skill = self.CustomSkill()
        skill.SkillID = GLOBAL_CACHE.Skill.GetID("Ulcerous_Lungs")
        skill.SkillType = SkillType.Hex.value
        skill.TargetAllegiance = Skilltarget.Enemy.value
        skill.Nature = SkillNature.Offensive.value
        self.skill_data[skill.SkillID] = skill

        skill = self.CustomSkill()
        skill.SkillID = GLOBAL_CACHE.Skill.GetID("Vocal_Minority")
        skill.SkillType = SkillType.Hex.value
        skill.TargetAllegiance = Skilltarget.Enemy.value
        skill.Nature = SkillNature.Offensive.value
        self.skill_data[skill.SkillID] = skill

        skill = self.CustomSkill()
        skill.SkillID = GLOBAL_CACHE.Skill.GetID("Weaken_Armor")
        skill.SkillType = SkillType.Spell.value
        skill.TargetAllegiance = Skilltarget.Enemy.value
        skill.Nature = SkillNature.Offensive.value
        self.skill_data[skill.SkillID] = skill

        skill = self.CustomSkill()
        skill.SkillID = GLOBAL_CACHE.Skill.GetID("Weaken_Knees")
        skill.SkillType = SkillType.Hex.value
        skill.TargetAllegiance = Skilltarget.EnemyMartial.value
        skill.Nature = SkillNature.Offensive.value
        self.skill_data[skill.SkillID] = skill

        skill = self.CustomSkill()
        skill.SkillID = GLOBAL_CACHE.Skill.GetID("Well_of_Darkness")
        skill.SkillType = SkillType.Well.value
        skill.TargetAllegiance = Skilltarget.Self.value
        skill.Nature = SkillNature.Offensive.value
        self.skill_data[skill.SkillID] = skill

        skill = self.CustomSkill()
        skill.SkillID = GLOBAL_CACHE.Skill.GetID("Well_of_Ruin")
        skill.SkillType = SkillType.Well.value
        skill.TargetAllegiance = Skilltarget.Self.value
        skill.Nature = SkillNature.Offensive.value
        self.skill_data[skill.SkillID] = skill

        skill = self.CustomSkill()
        skill.SkillID = GLOBAL_CACHE.Skill.GetID("Well_of_Silence")
        skill.SkillType = SkillType.Well.value
        skill.TargetAllegiance = Skilltarget.Self.value
        skill.Nature = SkillNature.Offensive.value
        self.skill_data[skill.SkillID] = skill

        skill = self.CustomSkill()
        skill.SkillID = GLOBAL_CACHE.Skill.GetID("Well_of_Weariness")
        skill.SkillType = SkillType.Well.value
        skill.TargetAllegiance = Skilltarget.Self.value
        skill.Nature = SkillNature.Offensive.value
        self.skill_data[skill.SkillID] = skill

        skill = self.CustomSkill()
        skill.SkillID = GLOBAL_CACHE.Skill.GetID("Wither")
        skill.SkillType = SkillType.Hex.value
        skill.TargetAllegiance = Skilltarget.Enemy.value
        skill.Nature = SkillNature.Offensive.value
        self.skill_data[skill.SkillID] = skill

        # NECROMANCER DEATH MAGIC
        skill = self.CustomSkill()
        skill.SkillID = GLOBAL_CACHE.Skill.GetID("Animate_Bone_Fiend")
        skill.SkillType = SkillType.Spell.value
        skill.TargetAllegiance = Skilltarget.Corpse.value
        skill.Nature = SkillNature.Offensive.value
        skill.Conditions.IsAlive = False
        self.skill_data[skill.SkillID] = skill

        skill = self.CustomSkill()
        skill.SkillID = GLOBAL_CACHE.Skill.GetID("Animate_Bone_Horror")
        skill.SkillType = SkillType.Spell.value
        skill.TargetAllegiance = Skilltarget.Corpse.value
        skill.Nature = SkillNature.Offensive.value
        skill.Conditions.IsAlive = False
        self.skill_data[skill.SkillID] = skill

        skill = self.CustomSkill()
        skill.SkillID = GLOBAL_CACHE.Skill.GetID("Animate_Bone_Minions")
        skill.SkillType = SkillType.Spell.value
        skill.TargetAllegiance = Skilltarget.Corpse.value
        skill.Nature = SkillNature.Offensive.value
        skill.Conditions.IsAlive = False
        self.skill_data[skill.SkillID] = skill

        skill = self.CustomSkill()
        skill.SkillID = GLOBAL_CACHE.Skill.GetID("Animate_Flesh_Golem")
        skill.SkillType = SkillType.Spell.value
        skill.TargetAllegiance = Skilltarget.Corpse.value
        skill.Nature = SkillNature.Offensive.value
        skill.Conditions.IsAlive = False
        skill.Conditions.UniqueProperty = True
        self.skill_data[skill.SkillID] = skill

        skill = self.CustomSkill()
        skill.SkillID = GLOBAL_CACHE.Skill.GetID("Animate_Shambling_Horror")
        skill.SkillType = SkillType.Spell.value
        skill.TargetAllegiance = Skilltarget.Corpse.value
        skill.Nature = SkillNature.Offensive.value
        skill.Conditions.IsAlive = False
        self.skill_data[skill.SkillID] = skill

        skill = self.CustomSkill()
        skill.SkillID = GLOBAL_CACHE.Skill.GetID("Animate_Vampiric_Horror")
        skill.SkillType = SkillType.Spell.value
        skill.TargetAllegiance = Skilltarget.Corpse.value
        skill.Nature = SkillNature.Offensive.value
        skill.Conditions.IsAlive = False
        self.skill_data[skill.SkillID] = skill

        skill = self.CustomSkill()
        skill.SkillID = GLOBAL_CACHE.Skill.GetID("Aura_of_the_Lich")
        skill.SkillType = SkillType.Enchantment.value
        skill.TargetAllegiance = Skilltarget.Self.value
        skill.Nature = SkillNature.Offensive.value
        self.skill_data[skill.SkillID] = skill

        skill = self.CustomSkill()
        skill.SkillID = GLOBAL_CACHE.Skill.GetID("Bitter_Chill")
        skill.SkillType = SkillType.Spell.value
        skill.TargetAllegiance = Skilltarget.Enemy.value
        skill.Nature = SkillNature.Offensive.value
        self.skill_data[skill.SkillID] = skill

        skill = self.CustomSkill()
        skill.SkillID = GLOBAL_CACHE.Skill.GetID("Blood_of_the_Master")
        skill.SkillType = SkillType.Spell.value
        skill.TargetAllegiance = Skilltarget.Self.value
        skill.Nature = SkillNature.Healing.value
        skill.Conditions.SacrificeHealth = 0.4
        self.skill_data[skill.SkillID] = skill

        skill = self.CustomSkill()
        skill.SkillID = GLOBAL_CACHE.Skill.GetID("Consume_Corpse")
        skill.SkillType = SkillType.Spell.value
        skill.TargetAllegiance = Skilltarget.Corpse.value
        skill.Nature = SkillNature.Offensive.value
        skill.Conditions.IsAlive = False
        self.skill_data[skill.SkillID] = skill

        skill = self.CustomSkill()
        skill.SkillID = GLOBAL_CACHE.Skill.GetID("Contagion")
        skill.SkillType = SkillType.Enchantment.value
        skill.TargetAllegiance = Skilltarget.Self.value
        skill.Nature = SkillNature.Buff.value
        skill.Conditions.IsOutOfCombat = True
        self.skill_data[skill.SkillID] = skill

        skill = self.CustomSkill()
        skill.SkillID = GLOBAL_CACHE.Skill.GetID("Dark_Aura")
        skill.SkillType = SkillType.Enchantment.value
        skill.TargetAllegiance = Skilltarget.Self.value
        skill.Nature = SkillNature.Buff.value
        skill.Conditions.IsOutOfCombat = True
        self.skill_data[skill.SkillID] = skill

        skill = self.CustomSkill()
        skill.SkillID = GLOBAL_CACHE.Skill.GetID("Death_Nova")
        skill.SkillType = SkillType.Enchantment.value
        skill.TargetAllegiance = Skilltarget.Minion.value
        skill.Nature = SkillNature.Buff.value
        skill.Conditions.LessLife = 0.35
        skill.Conditions.IsOutOfCombat = True
        self.skill_data[skill.SkillID] = skill

        skill = self.CustomSkill()
        skill.SkillID = GLOBAL_CACHE.Skill.GetID("Deathly_Chill")
        skill.SkillType = SkillType.Spell.value
        skill.TargetAllegiance = Skilltarget.Enemy.value
        skill.Nature = SkillNature.Offensive.value
        skill.Conditions.MoreLife = 0.5
        self.skill_data[skill.SkillID] = skill

        skill = self.CustomSkill()
        skill.SkillID = GLOBAL_CACHE.Skill.GetID("Deathly_Swarm")
        skill.SkillType = SkillType.Spell.value
        skill.TargetAllegiance = Skilltarget.Enemy.value
        skill.Nature = SkillNature.Offensive.value
        self.skill_data[skill.SkillID] = skill

        skill = self.CustomSkill()
        skill.SkillID = GLOBAL_CACHE.Skill.GetID("Discord")
        skill.SkillType = SkillType.Spell.value
        skill.TargetAllegiance = Skilltarget.Enemy.value
        skill.Nature = SkillNature.Offensive.value
        skill.Conditions.HasCondition = True
        skill.Conditions.HasHex = True
        skill.Conditions.HasEnchantment = True
        skill.Conditions.UniqueProperty = True
        self.skill_data[skill.SkillID] = skill

        skill = self.CustomSkill()
        skill.SkillID = GLOBAL_CACHE.Skill.GetID("Feast_for_the_Dead")
        skill.SkillType = SkillType.Spell.value
        skill.TargetAllegiance = Skilltarget.Minion.value
        skill.Nature = SkillNature.Healing.value
        self.skill_data[skill.SkillID] = skill

        skill = self.CustomSkill()
        skill.SkillID = GLOBAL_CACHE.Skill.GetID("Fetid_Ground")
        skill.SkillType = SkillType.Spell.value
        skill.TargetAllegiance = Skilltarget.Enemy.value
        skill.Nature = SkillNature.Offensive.value
        self.skill_data[skill.SkillID] = skill

        skill = self.CustomSkill()
        skill.SkillID = GLOBAL_CACHE.Skill.GetID("Infuse_Condition")
        skill.SkillType = SkillType.Enchantment.value
        skill.TargetAllegiance = Skilltarget.Self.value
        skill.Nature = SkillNature.Buff.value
        skill.Conditions.IsOutOfCombat = True
        self.skill_data[skill.SkillID] = skill

        skill = self.CustomSkill()
        skill.SkillID = GLOBAL_CACHE.Skill.GetID("Jagged_Bones")
        skill.SkillType = SkillType.Enchantment.value
        skill.TargetAllegiance = Skilltarget.Minion.value
        skill.Nature = SkillNature.Buff.value
        self.skill_data[skill.SkillID] = skill

        skill = self.CustomSkill()
        skill.SkillID = GLOBAL_CACHE.Skill.GetID("Malign_Intervention")
        skill.SkillType = SkillType.Hex.value
        skill.TargetAllegiance = Skilltarget.Enemy.value
        skill.Nature = SkillNature.Offensive.value
        self.skill_data[skill.SkillID] = skill

        skill = self.CustomSkill()
        skill.SkillID = GLOBAL_CACHE.Skill.GetID("Necrotic_Traversal")
        skill.SkillType = SkillType.Spell.value
        skill.TargetAllegiance = Skilltarget.Corpse.value
        skill.Nature = SkillNature.Offensive.value
        skill.Conditions.IsAlive = False
        self.skill_data[skill.SkillID] = skill

        skill = self.CustomSkill()
        skill.SkillID = GLOBAL_CACHE.Skill.GetID("Order_of_Undeath")
        skill.SkillType = SkillType.Spell.value
        skill.TargetAllegiance = Skilltarget.Self.value
        skill.Nature = SkillNature.Buff.value
        self.skill_data[skill.SkillID] = skill

        skill = self.CustomSkill()
        skill.SkillID = GLOBAL_CACHE.Skill.GetID("Putrid_Bile")
        skill.SkillType = SkillType.Hex.value
        skill.TargetAllegiance = Skilltarget.Enemy.value
        skill.Nature = SkillNature.Offensive.value
        self.skill_data[skill.SkillID] = skill

        skill = self.CustomSkill()
        skill.SkillID = GLOBAL_CACHE.Skill.GetID("Putrid_Explosion")
        skill.SkillType = SkillType.Spell.value
        skill.TargetAllegiance = Skilltarget.Corpse.value
        skill.Nature = SkillNature.Offensive.value
        skill.Conditions.IsAlive = False
        self.skill_data[skill.SkillID] = skill

        skill = self.CustomSkill()
        skill.SkillID = GLOBAL_CACHE.Skill.GetID("Putrid_Flesh")
        skill.SkillType = SkillType.Spell.value
        skill.TargetAllegiance = Skilltarget.Minion.value
        skill.Nature = SkillNature.Offensive.value
        self.skill_data[skill.SkillID] = skill

        skill = self.CustomSkill()
        skill.SkillID = GLOBAL_CACHE.Skill.GetID("Rising_Bile")
        skill.SkillType = SkillType.Hex.value
        skill.TargetAllegiance = Skilltarget.Enemy.value
        skill.Nature = SkillNature.Offensive.value
        self.skill_data[skill.SkillID] = skill

        skill = self.CustomSkill()
        skill.SkillID = GLOBAL_CACHE.Skill.GetID("Rotting_Flesh")
        skill.SkillType = SkillType.Spell.value
        skill.TargetAllegiance = Skilltarget.Enemy.value
        skill.Nature = SkillNature.Offensive.value
        self.skill_data[skill.SkillID] = skill

        skill = self.CustomSkill()
        skill.SkillID = GLOBAL_CACHE.Skill.GetID("Soul_Feast")
        skill.SkillType = SkillType.Spell.value
        skill.TargetAllegiance = Skilltarget.Corpse.value
        skill.Nature = SkillNature.Offensive.value
        skill.Conditions.IsAlive = False
        self.skill_data[skill.SkillID] = skill

        skill = self.CustomSkill()
        skill.SkillID = GLOBAL_CACHE.Skill.GetID("Tainted_Flesh")
        skill.SkillType = SkillType.Enchantment.value
        skill.TargetAllegiance = Skilltarget.Ally.value
        skill.Nature = SkillNature.Buff.value
        self.skill_data[skill.SkillID] = skill

        skill = self.CustomSkill()
        skill.SkillID = GLOBAL_CACHE.Skill.GetID("Taste_of_Death")
        skill.SkillType = SkillType.Spell.value
        skill.TargetAllegiance = Skilltarget.Minion.value
        skill.Nature = SkillNature.Healing.value
        skill.Conditions.LessLife = 0.4
        self.skill_data[skill.SkillID] = skill

        skill = self.CustomSkill()
        skill.SkillID = GLOBAL_CACHE.Skill.GetID("Taste_of_Pain")
        skill.SkillType = SkillType.Spell.value
        skill.TargetAllegiance = Skilltarget.Enemy.value
        skill.Nature = SkillNature.Offensive.value
        skill.Conditions.LessLife = 0.5
        self.skill_data[skill.SkillID] = skill

        skill = self.CustomSkill()
        skill.SkillID = GLOBAL_CACHE.Skill.GetID("Toxic_Chill")
        skill.SkillType = SkillType.Spell.value
        skill.TargetAllegiance = Skilltarget.Enemy.value
        skill.Nature = SkillNature.Offensive.value
        skill.Conditions.HasHex = True
        skill.Conditions.HasEnchantment = True
        skill.Conditions.UniqueProperty = True
        self.skill_data[skill.SkillID] = skill

        skill = self.CustomSkill()
        skill.SkillID = GLOBAL_CACHE.Skill.GetID("Veratas_Aura")
        skill.SkillType = SkillType.Enchantment.value
        skill.TargetAllegiance = Skilltarget.Self.value
        skill.Nature = SkillNature.Buff.value
        skill.Conditions.SacrificeHealth = 0.5
        skill.Conditions.IsOutOfCombat = True
        self.skill_data[skill.SkillID] = skill

        skill = self.CustomSkill()
        skill.SkillID = GLOBAL_CACHE.Skill.GetID("Veratas_Gaze")
        skill.SkillType = SkillType.Spell.value
        skill.TargetAllegiance = Skilltarget.Minion.value
        skill.Nature = SkillNature.Offensive.value
        self.skill_data[skill.SkillID] = skill

        skill = self.CustomSkill()
        skill.SkillID = GLOBAL_CACHE.Skill.GetID("Veratas_Sacrifice")
        skill.SkillType = SkillType.Spell.value
        skill.TargetAllegiance = Skilltarget.Self.value
        skill.Nature = SkillNature.Healing.value
        skill.Conditions.SacrificeHealth = 0.4
        self.skill_data[skill.SkillID] = skill

        skill = self.CustomSkill()
        skill.SkillID = GLOBAL_CACHE.Skill.GetID("Vile_Miasma")
        skill.SkillType = SkillType.Hex.value
        skill.TargetAllegiance = Skilltarget.Enemy.value
        skill.Nature = SkillNature.Offensive.value
        skill.Conditions.HasCondition = True
        self.skill_data[skill.SkillID] = skill

        skill = self.CustomSkill()
        skill.SkillID = GLOBAL_CACHE.Skill.GetID("Vile_Touch")
        skill.SkillType = SkillType.Skill.value
        skill.TargetAllegiance = Skilltarget.Enemy.value
        skill.Nature = SkillNature.Offensive.value
        self.skill_data[skill.SkillID] = skill

        skill = self.CustomSkill()
        skill.SkillID = GLOBAL_CACHE.Skill.GetID("Virulence")
        skill.SkillType = SkillType.Spell.value
        skill.TargetAllegiance = Skilltarget.Enemy.value
        skill.Nature = SkillNature.Offensive.value
        skill.Conditions.HasCondition = True
        self.skill_data[skill.SkillID] = skill

        skill = self.CustomSkill()
        skill.SkillID = GLOBAL_CACHE.Skill.GetID("Well_of_Suffering")
        skill.SkillType = SkillType.Well.value
        skill.TargetAllegiance = Skilltarget.Self.value
        skill.Nature = SkillNature.Buff.value
        self.skill_data[skill.SkillID] = skill

        skill = self.CustomSkill()
        skill.SkillID = GLOBAL_CACHE.Skill.GetID("Well_of_the_Profane")
        skill.SkillType = SkillType.Well.value
        skill.TargetAllegiance = Skilltarget.Self.value
        skill.Nature = SkillNature.Buff.value
        self.skill_data[skill.SkillID] = skill

        skill = self.CustomSkill()
        skill.SkillID = GLOBAL_CACHE.Skill.GetID("Withering_Aura")
        skill.SkillType = SkillType.Enchantment.value
        skill.TargetAllegiance = Skilltarget.AllyMartialMelee.value
        skill.Nature = SkillNature.Buff.value
        skill.Conditions.TargetingStrict = True
        self.skill_data[skill.SkillID] = skill
        #NECROMANCER NO ATTRIBUTE
        skill = self.CustomSkill()
        skill.SkillID = GLOBAL_CACHE.Skill.GetID("Gaze_of_Contempt")
        skill.SkillType = SkillType.Spell.value
        skill.TargetAllegiance = Skilltarget.Enemy.value
        skill.Nature = SkillNature.Enchantment_Removal.value
        skill.Conditions.HasEnchantment = True
        skill.Conditions.MoreLife = 0.5
        self.skill_data[skill.SkillID] = skill

        skill = self.CustomSkill()
        skill.SkillID = GLOBAL_CACHE.Skill.GetID("Grenths_Balance")
        skill.SkillType = SkillType.Spell.value
        skill.TargetAllegiance = Skilltarget.Enemy.value
        skill.Nature = SkillNature.Offensive.value
        skill.Conditions.LessLife = 0.5
        skill.Conditions.UniqueProperty = True
        self.skill_data[skill.SkillID] = skill
        #MESMER FAST CASTING

        skill = self.CustomSkill()
        skill.SkillID = GLOBAL_CACHE.Skill.GetID("Arcane_Languor")
        skill.SkillType = SkillType.Hex.value
        skill.TargetAllegiance = Skilltarget.EnemyCaster.value
        skill.Nature = SkillNature.Offensive.value
        self.skill_data[skill.SkillID] = skill

        skill = self.CustomSkill()
        skill.SkillID = GLOBAL_CACHE.Skill.GetID("Keystone_Signet")
        skill.SkillType = SkillType.Signet.value
        skill.TargetAllegiance = Skilltarget.Self.value
        skill.Nature = SkillNature.SelfTargeted.value
        skill.Conditions.IsOutOfCombat = True
        self.skill_data[skill.SkillID] = skill

        skill = self.CustomSkill()
        skill.SkillID = GLOBAL_CACHE.Skill.GetID("Mantra_of_Recovery")
        skill.SkillType = SkillType.Stance.value
        skill.TargetAllegiance = Skilltarget.Self.value
        skill.Nature = SkillNature.Buff.value
        skill.Conditions.IsOutOfCombat = True
        self.skill_data[skill.SkillID] = skill

        skill = self.CustomSkill()
        skill.SkillID = GLOBAL_CACHE.Skill.GetID("Persistence_of_Memory")
        skill.SkillType = SkillType.Enchantment.value
        skill.TargetAllegiance = Skilltarget.Self.value
        skill.Nature = SkillNature.Buff.value
        self.skill_data[skill.SkillID] = skill

        skill = self.CustomSkill()
        skill.SkillID = GLOBAL_CACHE.Skill.GetID("Power_Return")
        skill.SkillType = SkillType.Spell.value
        skill.TargetAllegiance = Skilltarget.EnemyCastingSpell.value
        skill.Nature = SkillNature.Interrupt.value
        skill.Conditions.IsCasting = True
        self.skill_data[skill.SkillID] = skill

        skill = self.CustomSkill()
        skill.SkillID = GLOBAL_CACHE.Skill.GetID("Psychic_Instability")
        skill.SkillType = SkillType.Spell.value
        skill.TargetAllegiance = Skilltarget.EnemyCasting.value
        skill.Nature = SkillNature.Interrupt.value
        skill.Conditions.IsCasting = True
        self.skill_data[skill.SkillID] = skill

        skill = self.CustomSkill()
        skill.SkillID = GLOBAL_CACHE.Skill.GetID("Stolen_Speed")
        skill.SkillType = SkillType.Hex.value
        skill.TargetAllegiance = Skilltarget.EnemyCaster.value
        skill.Nature = SkillNature.Offensive.value
        self.skill_data[skill.SkillID] = skill

        skill = self.CustomSkill()
        skill.SkillID = GLOBAL_CACHE.Skill.GetID("Symbolic_Celerity")
        skill.SkillType = SkillType.Enchantment.value
        skill.TargetAllegiance = Skilltarget.Self.value
        skill.Nature = SkillNature.CustomA.value
        skill.Conditions.IsOutOfCombat = True
        self.skill_data[skill.SkillID] = skill  
        
        skill = self.CustomSkill()
        skill.SkillID = GLOBAL_CACHE.Skill.GetID("Symbolic_Posture")
        skill.SkillType = SkillType.Stance.value
        skill.TargetAllegiance = Skilltarget.Self.value
        skill.Nature = SkillNature.Buff.value
        skill.Conditions.IsOutOfCombat = True
        self.skill_data[skill.SkillID] = skill

        skill = self.CustomSkill()
        skill.SkillID = GLOBAL_CACHE.Skill.GetID("Symbols_of_Inspiration")
        skill.SkillType = SkillType.Skill.value
        skill.TargetAllegiance = Skilltarget.Enemy.value
        skill.Nature = SkillNature.Offensive.value
        self.skill_data[skill.SkillID] = skill
        #MESMER DOMINATION
        skill = self.CustomSkill()
        skill.SkillID = GLOBAL_CACHE.Skill.GetID("Aneurysm")
        skill.SkillType = SkillType.Spell.value
        skill.TargetAllegiance = Skilltarget.Enemy.value
        skill.Nature = SkillNature.Offensive.value
        self.skill_data[skill.SkillID] = skill

        skill = self.CustomSkill()
        skill.SkillID = GLOBAL_CACHE.Skill.GetID("Arcane_Larceny")
        skill.SkillType = SkillType.Spell.value
        skill.TargetAllegiance = Skilltarget.Enemy.value
        skill.Nature = SkillNature.Offensive.value
        self.skill_data[skill.SkillID] = skill

        skill = self.CustomSkill()
        skill.SkillID = GLOBAL_CACHE.Skill.GetID("Arcane_Thievery")
        skill.SkillType = SkillType.Spell.value
        skill.TargetAllegiance = Skilltarget.Enemy.value
        skill.Nature = SkillNature.Offensive.value
        self.skill_data[skill.SkillID] = skill

        skill = self.CustomSkill()
        skill.SkillID = GLOBAL_CACHE.Skill.GetID("Backfire")
        skill.SkillType = SkillType.Hex.value
        skill.TargetAllegiance = Skilltarget.EnemyCaster.value
        skill.Nature = SkillNature.Offensive.value
        skill.Conditions.TargetingStrict = True
        self.skill_data[skill.SkillID] = skill

        skill = self.CustomSkill()
        skill.SkillID = GLOBAL_CACHE.Skill.GetID("Blackout")
        skill.SkillType = SkillType.Skill.value
        skill.TargetAllegiance = Skilltarget.Enemy.value
        skill.Nature = SkillNature.Offensive.value
        self.skill_data[skill.SkillID] = skill

        skill = self.CustomSkill()
        skill.SkillID = GLOBAL_CACHE.Skill.GetID("Chaos_Storm")
        skill.SkillType = SkillType.Spell.value
        skill.TargetAllegiance = Skilltarget.Enemy.value
        skill.Nature = SkillNature.Offensive.value
        self.skill_data[skill.SkillID] = skill

        skill = self.CustomSkill()
        skill.SkillID = GLOBAL_CACHE.Skill.GetID("Complicate")
        skill.SkillType = SkillType.Spell.value
        skill.TargetAllegiance = Skilltarget.EnemyCasting.value
        skill.Nature = SkillNature.Interrupt.value
        skill.Conditions.IsCasting = True
        self.skill_data[skill.SkillID] = skill

        skill = self.CustomSkill()
        skill.SkillID = GLOBAL_CACHE.Skill.GetID("Cry_of_Frustration")
        skill.SkillType = SkillType.Spell.value
        skill.TargetAllegiance = Skilltarget.EnemyCasting.value
        skill.Nature = SkillNature.Interrupt.value
        skill.Conditions.IsCasting = True
        self.skill_data[skill.SkillID] = skill

        skill = self.CustomSkill()
        skill.SkillID = GLOBAL_CACHE.Skill.GetID("Diversion")
        skill.SkillType = SkillType.Hex.value
        skill.TargetAllegiance = Skilltarget.Enemy.value
        skill.Nature = SkillNature.Offensive.value
        self.skill_data[skill.SkillID] = skill

        skill = self.CustomSkill()
        skill.SkillID = GLOBAL_CACHE.Skill.GetID("Empathy")
        skill.SkillType = SkillType.Hex.value
        skill.TargetAllegiance = Skilltarget.EnemyMartial.value
        skill.Nature = SkillNature.Offensive.value
        self.skill_data[skill.SkillID] = skill

        skill = self.CustomSkill()
        skill.SkillID = GLOBAL_CACHE.Skill.GetID("Enchanters_Conundrum")
        skill.SkillType = SkillType.Hex.value
        skill.TargetAllegiance = Skilltarget.Enemy.value
        skill.Nature = SkillNature.Offensive.value
        self.skill_data[skill.SkillID] = skill

        skill = self.CustomSkill()
        skill.SkillID = GLOBAL_CACHE.Skill.GetID("Energy_Burn")
        skill.SkillType = SkillType.Spell.value
        skill.TargetAllegiance = Skilltarget.Enemy.value
        skill.Nature = SkillNature.Offensive.value
        self.skill_data[skill.SkillID] = skill

        skill = self.CustomSkill()
        skill.SkillID = GLOBAL_CACHE.Skill.GetID("Energy_Surge")
        skill.SkillType = SkillType.Spell.value
        skill.TargetAllegiance = Skilltarget.Enemy.value
        skill.Nature = SkillNature.Offensive.value
        self.skill_data[skill.SkillID] = skill

        skill = self.CustomSkill()
        skill.SkillID = GLOBAL_CACHE.Skill.GetID("Guilt")
        skill.SkillType = SkillType.Hex.value
        skill.TargetAllegiance = Skilltarget.Enemy.value
        skill.Nature = SkillNature.Offensive.value
        self.skill_data[skill.SkillID] = skill

        skill = self.CustomSkill()
        skill.SkillID = GLOBAL_CACHE.Skill.GetID("Hex_Breaker")
        skill.SkillType = SkillType.Stance.value
        skill.TargetAllegiance = Skilltarget.Self.value
        skill.Nature = SkillNature.Buff.value
        skill.Conditions.IsOutOfCombat = True
        self.skill_data[skill.SkillID] = skill

        skill = self.CustomSkill()
        skill.SkillID = GLOBAL_CACHE.Skill.GetID("Hex_Eater_Vortex")
        skill.SkillType = SkillType.Spell.value
        skill.TargetAllegiance = Skilltarget.Enemy.value
        skill.Nature = SkillNature.Offensive.value
        skill.Conditions.HasHex = True
        self.skill_data[skill.SkillID] = skill

        skill = self.CustomSkill()
        skill.SkillID = GLOBAL_CACHE.Skill.GetID("Ignorance")
        skill.SkillType = SkillType.Hex.value
        skill.TargetAllegiance = Skilltarget.Enemy.value
        skill.Nature = SkillNature.Offensive.value
        self.skill_data[skill.SkillID] = skill

        skill = self.CustomSkill()
        skill.SkillID = GLOBAL_CACHE.Skill.GetID("Mind_Wrack")
        skill.SkillType = SkillType.Hex.value
        skill.TargetAllegiance = Skilltarget.Enemy.value
        skill.Nature = SkillNature.Offensive.value
        self.skill_data[skill.SkillID] = skill

        skill = self.CustomSkill()
        skill.SkillID = GLOBAL_CACHE.Skill.GetID("Mistrust")
        skill.SkillType = SkillType.Hex.value
        skill.TargetAllegiance = Skilltarget.EnemyCaster.value
        skill.Nature = SkillNature.Offensive.value
        self.skill_data[skill.SkillID] = skill

        skill = self.CustomSkill()
        skill.SkillID = GLOBAL_CACHE.Skill.GetID("Overload")
        skill.SkillType = SkillType.Hex.value
        skill.TargetAllegiance = Skilltarget.Enemy.value
        skill.Nature = SkillNature.Offensive.value
        self.skill_data[skill.SkillID] = skill

        skill = self.CustomSkill()
        skill.SkillID = GLOBAL_CACHE.Skill.GetID("Panic")
        skill.SkillType = SkillType.Hex.value
        skill.TargetAllegiance = Skilltarget.Enemy.value
        skill.Nature = SkillNature.Offensive.value
        self.skill_data[skill.SkillID] = skill

        skill = self.CustomSkill()
        skill.SkillID = GLOBAL_CACHE.Skill.GetID("Power_Block")
        skill.SkillType = SkillType.Spell.value
        skill.TargetAllegiance = Skilltarget.EnemyCastingSpell.value
        skill.Nature = SkillNature.Interrupt.value
        skill.Conditions.IsCasting = True
        self.skill_data[skill.SkillID] = skill

        skill = self.CustomSkill()
        skill.SkillID = GLOBAL_CACHE.Skill.GetID("Power_Flux")
        skill.SkillType = SkillType.Hex.value
        skill.TargetAllegiance = Skilltarget.EnemyCastingSpell.value
        skill.Nature = SkillNature.Interrupt.value
        skill.Conditions.IsCasting = True
        self.skill_data[skill.SkillID] = skill

        skill = self.CustomSkill()
        skill.SkillID = GLOBAL_CACHE.Skill.GetID("Power_Leak")
        skill.SkillType = SkillType.Spell.value
        skill.TargetAllegiance = Skilltarget.EnemyCastingSpell.value
        skill.Nature = SkillNature.Interrupt.value
        skill.Conditions.IsCasting = True
        self.skill_data[skill.SkillID] = skill

        skill = self.CustomSkill()
        skill.SkillID = GLOBAL_CACHE.Skill.GetID("Power_Lock")
        skill.SkillType = SkillType.Spell.value
        skill.TargetAllegiance = Skilltarget.EnemyCastingSpell.value
        skill.Nature = SkillNature.Interrupt.value
        skill.Conditions.IsCasting = True
        self.skill_data[skill.SkillID] = skill

        skill = self.CustomSkill()
        skill.SkillID = GLOBAL_CACHE.Skill.GetID("Power_Spike")
        skill.SkillType = SkillType.Spell.value
        skill.TargetAllegiance = Skilltarget.EnemyCastingSpell.value
        skill.Nature = SkillNature.Interrupt.value
        skill.Conditions.IsCasting = True
        self.skill_data[skill.SkillID] = skill

        skill = self.CustomSkill()
        skill.SkillID = GLOBAL_CACHE.Skill.GetID("Price_of_Pride")
        skill.SkillType = SkillType.Hex.value
        skill.TargetAllegiance = Skilltarget.Enemy.value
        skill.Nature = SkillNature.Offensive.value
        self.skill_data[skill.SkillID] = skill

        skill = self.CustomSkill()
        skill.SkillID = GLOBAL_CACHE.Skill.GetID("Psychic_Distraction")
        skill.SkillType = SkillType.Spell.value
        skill.TargetAllegiance = Skilltarget.EnemyCasting.value
        skill.Nature = SkillNature.Interrupt.value
        skill.Conditions.IsCasting = True
        self.skill_data[skill.SkillID] = skill

        skill = self.CustomSkill()
        skill.SkillID = GLOBAL_CACHE.Skill.GetID("Shame")
        skill.SkillType = SkillType.Hex.value
        skill.TargetAllegiance = Skilltarget.Enemy.value
        skill.Nature = SkillNature.Offensive.value
        self.skill_data[skill.SkillID] = skill

        skill = self.CustomSkill()
        skill.SkillID = GLOBAL_CACHE.Skill.GetID("Shatter_Delusions")
        skill.SkillType = SkillType.Spell.value
        skill.TargetAllegiance = Skilltarget.Enemy.value
        skill.Nature = SkillNature.Offensive.value
        skill.Conditions.HasHex = True
        self.skill_data[skill.SkillID] = skill

        skill = self.CustomSkill()
        skill.SkillID = GLOBAL_CACHE.Skill.GetID("Shatter_Enchantment")
        skill.SkillType = SkillType.Spell.value
        skill.TargetAllegiance = Skilltarget.Enemy.value
        skill.Nature = SkillNature.Enchantment_Removal.value
        skill.Conditions.HasEnchantment = True
        self.skill_data[skill.SkillID] = skill

        skill = self.CustomSkill()
        skill.SkillID = GLOBAL_CACHE.Skill.GetID("Shatter_Hex")
        skill.SkillType = SkillType.Spell.value
        skill.TargetAllegiance = Skilltarget.Ally.value
        skill.Nature = SkillNature.Hex_Removal.value
        skill.Conditions.HasHex = True
        self.skill_data[skill.SkillID] = skill

        skill = self.CustomSkill()
        skill.SkillID = GLOBAL_CACHE.Skill.GetID("Signet_of_Disruption")
        skill.SkillType = SkillType.Signet.value
        skill.TargetAllegiance = Skilltarget.EnemyCasting.value
        skill.Nature = SkillNature.Interrupt.value
        skill.Conditions.IsCasting = True
        self.skill_data[skill.SkillID] = skill

        skill = self.CustomSkill()
        skill.SkillID = GLOBAL_CACHE.Skill.GetID("Signet_of_Distraction")
        skill.SkillType = SkillType.Signet.value
        skill.TargetAllegiance = Skilltarget.EnemyCastingSpell.value
        skill.Nature = SkillNature.Interrupt.value
        skill.Conditions.IsCasting = True
        self.skill_data[skill.SkillID] = skill

        skill = self.CustomSkill()
        skill.SkillID = GLOBAL_CACHE.Skill.GetID("Signet_of_Weariness")
        skill.SkillType = SkillType.Signet.value
        skill.TargetAllegiance = Skilltarget.Enemy.value
        skill.Nature = SkillNature.Offensive.value
        self.skill_data[skill.SkillID] = skill

        skill = self.CustomSkill()
        skill.SkillID = GLOBAL_CACHE.Skill.GetID("Simple_Thievery")
        skill.SkillType = SkillType.Spell.value
        skill.TargetAllegiance = Skilltarget.EnemyAttacking.value
        skill.Nature = SkillNature.Interrupt.value
        skill.Conditions.IsAttacking = True
        self.skill_data[skill.SkillID] = skill

        skill = self.CustomSkill()
        skill.SkillID = GLOBAL_CACHE.Skill.GetID("Spiritual_Pain")
        skill.SkillType = SkillType.Spell.value
        skill.TargetAllegiance = Skilltarget.Enemy.value
        skill.Nature = SkillNature.Offensive.value
        self.skill_data[skill.SkillID] = skill

        skill = self.CustomSkill()
        skill.SkillID = GLOBAL_CACHE.Skill.GetID("Unnatural_Signet")
        skill.SkillType = SkillType.Signet.value
        skill.TargetAllegiance = Skilltarget.Enemy.value
        skill.Nature = SkillNature.Offensive.value
        #skill.Conditions.UniqueProperty = True
        self.skill_data[skill.SkillID] = skill

        skill = self.CustomSkill()
        skill.SkillID = GLOBAL_CACHE.Skill.GetID("Visions_of_Regret")
        skill.SkillType = SkillType.Hex.value
        skill.TargetAllegiance = Skilltarget.Enemy.value
        skill.Nature = SkillNature.Offensive.value
        self.skill_data[skill.SkillID] = skill

        skill = self.CustomSkill()
        skill.SkillID = GLOBAL_CACHE.Skill.GetID("Wastrels_Demise")
        skill.SkillType = SkillType.Hex.value
        skill.TargetAllegiance = Skilltarget.Enemy.value
        skill.Nature = SkillNature.Offensive.value
        self.skill_data[skill.SkillID] = skill

        skill = self.CustomSkill()
        skill.SkillID = GLOBAL_CACHE.Skill.GetID("Wastrels_Worry")
        skill.SkillType = SkillType.Hex.value
        skill.TargetAllegiance = Skilltarget.Enemy.value
        skill.Nature = SkillNature.Offensive.value
        self.skill_data[skill.SkillID] = skill
        #MESMER ILLUSION MAGIC
        skill = self.CustomSkill()
        skill.SkillID = GLOBAL_CACHE.Skill.GetID("Accumulated_Pain")
        skill.SkillType = SkillType.Spell.value
        skill.TargetAllegiance = Skilltarget.Enemy.value
        skill.Nature = SkillNature.Offensive.value
        self.skill_data[skill.SkillID] = skill

        skill = self.CustomSkill()
        skill.SkillID = GLOBAL_CACHE.Skill.GetID("Air_of_Disenchantment")
        skill.SkillType = SkillType.Hex.value
        skill.TargetAllegiance = Skilltarget.Enemy.value
        skill.Nature = SkillNature.Enchantment_Removal.value
        skill.Conditions.HasEnchantment = True
        self.skill_data[skill.SkillID] = skill

        skill = self.CustomSkill()
        skill.SkillID = GLOBAL_CACHE.Skill.GetID("Ancestors_Visage")
        skill.SkillType = SkillType.Enchantment.value
        skill.TargetAllegiance = Skilltarget.Ally.value
        skill.Nature = SkillNature.Buff.value
        self.skill_data[skill.SkillID] = skill

        skill = self.CustomSkill()
        skill.SkillID = GLOBAL_CACHE.Skill.GetID("Arcane_Conundrum")
        skill.SkillType = SkillType.Hex.value
        skill.TargetAllegiance = Skilltarget.EnemyCaster.value
        skill.Nature = SkillNature.Offensive.value
        self.skill_data[skill.SkillID] = skill

        skill = self.CustomSkill()
        skill.SkillID = GLOBAL_CACHE.Skill.GetID("Calculated_Risk")
        skill.SkillType = SkillType.Hex.value
        skill.TargetAllegiance = Skilltarget.EnemyMartial.value
        skill.Nature = SkillNature.Offensive.value
        self.skill_data[skill.SkillID] = skill

        skill = self.CustomSkill()
        skill.SkillID = GLOBAL_CACHE.Skill.GetID("Clumsiness")
        skill.SkillType = SkillType.Hex.value
        skill.TargetAllegiance = Skilltarget.EnemyMartial.value
        skill.Nature = SkillNature.Offensive.value
        self.skill_data[skill.SkillID] = skill

        skill = self.CustomSkill()
        skill.SkillID = GLOBAL_CACHE.Skill.GetID("Confusing_Images")
        skill.SkillType = SkillType.Hex.value
        skill.TargetAllegiance = Skilltarget.Enemy.value
        skill.Nature = SkillNature.Offensive.value
        self.skill_data[skill.SkillID] = skill

        skill = self.CustomSkill()
        skill.SkillID = GLOBAL_CACHE.Skill.GetID("Conjure_Nightmare")
        skill.SkillType = SkillType.Hex.value
        skill.TargetAllegiance = Skilltarget.Enemy.value
        skill.Nature = SkillNature.Offensive.value
        self.skill_data[skill.SkillID] = skill

        skill = self.CustomSkill()
        skill.SkillID = GLOBAL_CACHE.Skill.GetID("Conjure_Phantasm")
        skill.SkillType = SkillType.Hex.value
        skill.TargetAllegiance = Skilltarget.Enemy.value
        skill.Nature = SkillNature.Offensive.value
        self.skill_data[skill.SkillID] = skill

        skill = self.CustomSkill()
        skill.SkillID = GLOBAL_CACHE.Skill.GetID("Crippling_Anguish")
        skill.SkillType = SkillType.Hex.value
        skill.TargetAllegiance = Skilltarget.Enemy.value
        skill.Nature = SkillNature.Offensive.value
        self.skill_data[skill.SkillID] = skill

        skill = self.CustomSkill()
        skill.SkillID = GLOBAL_CACHE.Skill.GetID("Distortion")
        skill.SkillType = SkillType.Stance.value
        skill.TargetAllegiance = Skilltarget.Self.value
        skill.Nature = SkillNature.Buff.value
        self.skill_data[skill.SkillID] = skill

        skill = self.CustomSkill()
        skill.SkillID = GLOBAL_CACHE.Skill.GetID("Ethereal_Burden")
        skill.SkillType = SkillType.Hex.value
        skill.TargetAllegiance = Skilltarget.Enemy.value
        skill.Nature = SkillNature.Offensive.value
        self.skill_data[skill.SkillID] = skill

        skill = self.CustomSkill()
        skill.SkillID = GLOBAL_CACHE.Skill.GetID("Fevered_Dreams")
        skill.SkillType = SkillType.Hex.value
        skill.TargetAllegiance = Skilltarget.Enemy.value
        skill.Nature = SkillNature.Offensive.value
        self.skill_data[skill.SkillID] = skill

        skill = self.CustomSkill()
        skill.SkillID = GLOBAL_CACHE.Skill.GetID("Fragility")
        skill.SkillType = SkillType.Hex.value
        skill.TargetAllegiance = Skilltarget.Enemy.value
        skill.Nature = SkillNature.Offensive.value
        self.skill_data[skill.SkillID] = skill

        skill = self.CustomSkill()
        skill.SkillID = GLOBAL_CACHE.Skill.GetID("Frustration")
        skill.SkillType = SkillType.Hex.value
        skill.TargetAllegiance = Skilltarget.EnemyCaster.value
        skill.Nature = SkillNature.Offensive.value
        self.skill_data[skill.SkillID] = skill

        skill = self.CustomSkill()
        skill.SkillID = GLOBAL_CACHE.Skill.GetID("Illusion_of_Haste")
        skill.SkillType = SkillType.Enchantment.value
        skill.TargetAllegiance = Skilltarget.Self.value
        skill.Nature = SkillNature.Buff.value
        skill.Conditions.IsOutOfCombat = True
        self.skill_data[skill.SkillID] = skill

        skill = self.CustomSkill()
        skill.SkillID = GLOBAL_CACHE.Skill.GetID("Illusion_of_Pain")
        skill.SkillType = SkillType.Hex.value
        skill.TargetAllegiance = Skilltarget.Enemy.value
        skill.Nature = SkillNature.Offensive.value
        self.skill_data[skill.SkillID] = skill

        skill = self.CustomSkill()
        skill.SkillID = GLOBAL_CACHE.Skill.GetID("Illusion_of_Weakness")
        skill.SkillType = SkillType.Enchantment.value
        skill.TargetAllegiance = Skilltarget.Self.value
        skill.Nature = SkillNature.Buff.value
        self.skill_data[skill.SkillID] = skill

        skill = self.CustomSkill()
        skill.SkillID = GLOBAL_CACHE.Skill.GetID("Illusionary_Weaponry")
        skill.SkillType = SkillType.Enchantment.value
        skill.TargetAllegiance = Skilltarget.Self.value
        skill.Nature = SkillNature.Buff.value
        skill.Conditions.IsOutOfCombat = True
        self.skill_data[skill.SkillID] = skill

        skill = self.CustomSkill()
        skill.SkillID = GLOBAL_CACHE.Skill.GetID("Images_of_Remorse")
        skill.SkillType = SkillType.Hex.value
        skill.TargetAllegiance = Skilltarget.Enemy.value
        skill.Nature = SkillNature.Offensive.value
        self.skill_data[skill.SkillID] = skill

        skill = self.CustomSkill()
        skill.SkillID = GLOBAL_CACHE.Skill.GetID("Imagined_Burden")
        skill.SkillType = SkillType.Hex.value
        skill.TargetAllegiance = Skilltarget.Enemy.value
        skill.Nature = SkillNature.Offensive.value
        self.skill_data[skill.SkillID] = skill

        skill = self.CustomSkill()
        skill.SkillID = GLOBAL_CACHE.Skill.GetID("Ineptitude")
        skill.SkillType = SkillType.Hex.value
        skill.TargetAllegiance = Skilltarget.EnemyMartial.value
        skill.Nature = SkillNature.Offensive.value
        self.skill_data[skill.SkillID] = skill

        skill = self.CustomSkill()
        skill.SkillID = GLOBAL_CACHE.Skill.GetID("Kitahs_Burden")
        skill.SkillType = SkillType.Hex.value
        skill.TargetAllegiance = Skilltarget.Enemy.value
        skill.Nature = SkillNature.Offensive.value
        self.skill_data[skill.SkillID] = skill

        skill = self.CustomSkill()
        skill.SkillID = GLOBAL_CACHE.Skill.GetID("Migraine")
        skill.SkillType = SkillType.Hex.value
        skill.TargetAllegiance = Skilltarget.EnemyCaster.value
        skill.Nature = SkillNature.Offensive.value
        self.skill_data[skill.SkillID] = skill

        skill = self.CustomSkill()
        skill.SkillID = GLOBAL_CACHE.Skill.GetID("Phantom_Pain")
        skill.SkillType = SkillType.Hex.value
        skill.TargetAllegiance = Skilltarget.Enemy.value
        skill.Nature = SkillNature.Offensive.value
        self.skill_data[skill.SkillID] = skill

        skill = self.CustomSkill()
        skill.SkillID = GLOBAL_CACHE.Skill.GetID("Recurring_Insecurity")
        skill.SkillType = SkillType.Hex.value
        skill.TargetAllegiance = Skilltarget.Enemy.value
        skill.Nature = SkillNature.Offensive.value
        self.skill_data[skill.SkillID] = skill

        skill = self.CustomSkill()
        skill.SkillID = GLOBAL_CACHE.Skill.GetID("Shared_Burden")
        skill.SkillType = SkillType.Hex.value
        skill.TargetAllegiance = Skilltarget.Enemy.value
        skill.Nature = SkillNature.Offensive.value
        self.skill_data[skill.SkillID] = skill

        skill = self.CustomSkill()
        skill.SkillID = GLOBAL_CACHE.Skill.GetID("Shrinking_Armor")
        skill.SkillType = SkillType.Hex.value
        skill.TargetAllegiance = Skilltarget.Enemy.value
        skill.Nature = SkillNature.Offensive.value
        self.skill_data[skill.SkillID] = skill

        skill = self.CustomSkill()
        skill.SkillID = GLOBAL_CACHE.Skill.GetID("Signet_of_Clumsiness")
        skill.SkillType = SkillType.Signet.value
        skill.TargetAllegiance = Skilltarget.EnemyAttacking.value
        skill.Nature = SkillNature.Interrupt.value
        skill.Conditions.IsAttacking = True
        self.skill_data[skill.SkillID] = skill

        skill = self.CustomSkill()
        skill.SkillID = GLOBAL_CACHE.Skill.GetID("Signet_of_Illusions")
        skill.SkillType = SkillType.Signet.value
        skill.TargetAllegiance = Skilltarget.Self.value
        skill.Nature = SkillNature.CustomB.value
        skill.Conditions.IsOutOfCombat = True
        self.skill_data[skill.SkillID] = skill

        skill = self.CustomSkill()
        skill.SkillID = GLOBAL_CACHE.Skill.GetID("Soothing_Images")
        skill.SkillType = SkillType.Hex.value
        skill.TargetAllegiance = Skilltarget.EnemyMartial.value
        skill.Nature = SkillNature.Offensive.value
        self.skill_data[skill.SkillID] = skill

        skill = self.CustomSkill()
        skill.SkillID = GLOBAL_CACHE.Skill.GetID("Sum_of_All_Fears")
        skill.SkillType = SkillType.Hex.value
        skill.TargetAllegiance = Skilltarget.Enemy.value
        skill.Nature = SkillNature.Offensive.value
        self.skill_data[skill.SkillID] = skill

        skill = self.CustomSkill()
        skill.SkillID = GLOBAL_CACHE.Skill.GetID("Sympathetic_Visage")
        skill.SkillType = SkillType.Enchantment.value
        skill.TargetAllegiance = Skilltarget.Ally.value
        skill.Nature = SkillNature.Buff.value
        self.skill_data[skill.SkillID] = skill

        skill = self.CustomSkill()
        skill.SkillID = GLOBAL_CACHE.Skill.GetID("Wandering_Eye")
        skill.SkillType = SkillType.Hex.value
        skill.TargetAllegiance = Skilltarget.EnemyMartial.value
        skill.Nature = SkillNature.Offensive.value
        self.skill_data[skill.SkillID] = skill
        #MESMER INSPIRATION MAGIC
        skill = self.CustomSkill()
        skill.SkillID = GLOBAL_CACHE.Skill.GetID("Auspicious_Incantation")
        skill.SkillType = SkillType.Enchantment.value
        skill.TargetAllegiance = Skilltarget.Self.value
        skill.Nature = SkillNature.Buff.value
        skill.Conditions.LessEnergy = 0.7
        self.skill_data[skill.SkillID] = skill

        skill = self.CustomSkill()
        skill.SkillID = GLOBAL_CACHE.Skill.GetID("Channeling")
        skill.SkillType = SkillType.Enchantment.value
        skill.TargetAllegiance = Skilltarget.Self.value
        skill.Nature = SkillNature.Buff.value
        skill.Conditions.IsOutOfCombat = True
        self.skill_data[skill.SkillID] = skill

        skill = self.CustomSkill()
        skill.SkillID = GLOBAL_CACHE.Skill.GetID("Discharge_Enchantment")
        skill.SkillType = SkillType.Spell.value
        skill.TargetAllegiance = Skilltarget.Enemy.value
        skill.Nature = SkillNature.Enchantment_Removal.value
        skill.Conditions.HasEnchantment = True
        self.skill_data[skill.SkillID] = skill

        skill = self.CustomSkill()
        skill.SkillID = GLOBAL_CACHE.Skill.GetID("Drain_Delusions")
        skill.SkillType = SkillType.Spell.value
        skill.TargetAllegiance = Skilltarget.Enemy.value
        skill.Nature = SkillNature.Offensive.value
        skill.Conditions.HasHex = True
        skill.Conditions.LessEnergy = 0.7
        self.skill_data[skill.SkillID] = skill

        skill = self.CustomSkill()
        skill.SkillID = GLOBAL_CACHE.Skill.GetID("Drain_Enchantment")
        skill.SkillType = SkillType.Spell.value
        skill.TargetAllegiance = Skilltarget.Enemy.value
        skill.Nature = SkillNature.Enchantment_Removal.value
        skill.Conditions.HasEnchantment = True
        self.skill_data[skill.SkillID] = skill

        skill = self.CustomSkill()
        skill.SkillID = GLOBAL_CACHE.Skill.GetID("Elemental_Resistance")
        skill.SkillType = SkillType.Stance.value
        skill.TargetAllegiance = Skilltarget.Self.value
        skill.Nature = SkillNature.Buff.value
        skill.Conditions.IsOutOfCombat = True
        self.skill_data[skill.SkillID] = skill

        skill = self.CustomSkill()
        skill.SkillID = GLOBAL_CACHE.Skill.GetID("Energy_Drain")
        skill.SkillType = SkillType.Spell.value
        skill.TargetAllegiance = Skilltarget.Enemy.value
        skill.Nature = SkillNature.Offensive.value
        skill.Conditions.LessEnergy = 0.5
        skill.Conditions.UniqueProperty = True
        self.skill_data[skill.SkillID] = skill

        skill = self.CustomSkill()
        skill.SkillID = GLOBAL_CACHE.Skill.GetID("Energy_Tap")
        skill.SkillType = SkillType.Spell.value
        skill.TargetAllegiance = Skilltarget.Enemy.value
        skill.Nature = SkillNature.Offensive.value
        skill.Conditions.LessEnergy = 0.7
        skill.Conditions.UniqueProperty = True
        self.skill_data[skill.SkillID] = skill

        skill = self.CustomSkill()
        skill.SkillID = GLOBAL_CACHE.Skill.GetID("Ether_Feast")
        skill.SkillType = SkillType.Spell.value
        skill.TargetAllegiance = Skilltarget.Enemy.value
        skill.Nature = SkillNature.Healing.value
        self.skill_data[skill.SkillID] = skill

        skill = self.CustomSkill()
        skill.SkillID = GLOBAL_CACHE.Skill.GetID("Ether_Lord")
        skill.SkillType = SkillType.Hex.value
        skill.TargetAllegiance = Skilltarget.Enemy.value
        skill.Nature = SkillNature.Offensive.value
        skill.Conditions.LessEnergy = 0.2
        self.skill_data[skill.SkillID] = skill

        skill = self.CustomSkill()
        skill.SkillID = GLOBAL_CACHE.Skill.GetID("Ether_Phantom")
        skill.SkillType = SkillType.Hex.value
        skill.TargetAllegiance = Skilltarget.Enemy.value
        skill.Nature = SkillNature.Offensive.value
        self.skill_data[skill.SkillID] = skill

        skill = self.CustomSkill()
        skill.SkillID = GLOBAL_CACHE.Skill.GetID("Ether_Signet")
        skill.SkillType = SkillType.Signet.value
        skill.TargetAllegiance = Skilltarget.Self.value
        skill.Nature = SkillNature.EnergyBuff.value
        skill.Conditions.LessEnergy = 0.10
        self.skill_data[skill.SkillID] = skill

        skill = self.CustomSkill()
        skill.SkillID = GLOBAL_CACHE.Skill.GetID("Extend_Conditions")
        skill.SkillType = SkillType.Spell.value
        skill.TargetAllegiance = Skilltarget.Enemy.value
        skill.Nature = SkillNature.Offensive.value
        skill.Conditions.HasCondition = True
        self.skill_data[skill.SkillID] = skill

        skill = self.CustomSkill()
        skill.SkillID = GLOBAL_CACHE.Skill.GetID("Feedback")
        skill.SkillType = SkillType.Spell.value
        skill.TargetAllegiance = Skilltarget.Enemy.value
        skill.Nature = SkillNature.Enchantment_Removal.value
        skill.Conditions.HasEnchantment = True
        self.skill_data[skill.SkillID] = skill

        skill = self.CustomSkill()
        skill.SkillID = GLOBAL_CACHE.Skill.GetID("Hex_Eater_Signet")
        skill.SkillType = SkillType.Signet.value
        skill.TargetAllegiance = Skilltarget.Ally.value
        skill.Nature = SkillNature.Hex_Removal.value
        skill.Conditions.HasHex = True
        self.skill_data[skill.SkillID] = skill

        skill = self.CustomSkill()
        skill.SkillID = GLOBAL_CACHE.Skill.GetID("Inspired_Enchantment")
        skill.SkillType = SkillType.Spell.value
        skill.TargetAllegiance = Skilltarget.Enemy.value
        skill.Nature = SkillNature.Enchantment_Removal.value
        skill.Conditions.HasEnchantment = True
        self.skill_data[skill.SkillID] = skill

        skill = self.CustomSkill()
        skill.SkillID = GLOBAL_CACHE.Skill.GetID("Inspired_Hex")
        skill.SkillType = SkillType.Spell.value
        skill.TargetAllegiance = Skilltarget.Ally.value
        skill.Nature = SkillNature.Hex_Removal.value
        skill.Conditions.HasHex = True
        self.skill_data[skill.SkillID] = skill

        skill = self.CustomSkill()
        skill.SkillID = GLOBAL_CACHE.Skill.GetID("Leech_Signet")
        skill.SkillType = SkillType.Signet.value
        skill.TargetAllegiance = Skilltarget.EnemyCasting.value
        skill.Nature = SkillNature.Interrupt.value
        skill.Conditions.IsCasting = True
        self.skill_data[skill.SkillID] = skill

        skill = self.CustomSkill()
        skill.SkillID = GLOBAL_CACHE.Skill.GetID("Lyssas_Aura")
        skill.SkillType = SkillType.Enchantment.value
        skill.TargetAllegiance = Skilltarget.Self.value
        skill.Nature = SkillNature.Buff.value
        self.skill_data[skill.SkillID] = skill

        skill = self.CustomSkill()
        skill.SkillID = GLOBAL_CACHE.Skill.GetID("Mantra_of_Concentration")
        skill.SkillType = SkillType.Stance.value
        skill.TargetAllegiance = Skilltarget.Self.value
        skill.Nature = SkillNature.Buff.value
        skill.Conditions.IsOutOfCombat = True
        self.skill_data[skill.SkillID] = skill

        skill = self.CustomSkill()
        skill.SkillID = GLOBAL_CACHE.Skill.GetID("Mantra_of_Earth")
        skill.SkillType = SkillType.Stance.value
        skill.TargetAllegiance = Skilltarget.Self.value
        skill.Nature = SkillNature.Buff.value
        skill.Conditions.IsOutOfCombat = True
        self.skill_data[skill.SkillID] = skill

        skill = self.CustomSkill()
        skill.SkillID = GLOBAL_CACHE.Skill.GetID("Mantra_of_Flame")
        skill.SkillType = SkillType.Stance.value
        skill.TargetAllegiance = Skilltarget.Self.value
        skill.Nature = SkillNature.Buff.value
        skill.Conditions.IsOutOfCombat = True
        self.skill_data[skill.SkillID] = skill

        skill = self.CustomSkill()
        skill.SkillID = GLOBAL_CACHE.Skill.GetID("Mantra_of_Frost")
        skill.SkillType = SkillType.Stance.value
        skill.TargetAllegiance = Skilltarget.Self.value
        skill.Nature = SkillNature.Buff.value
        skill.Conditions.IsOutOfCombat = True
        self.skill_data[skill.SkillID] = skill

        skill = self.CustomSkill()
        skill.SkillID = GLOBAL_CACHE.Skill.GetID("Mantra_of_Inscriptions")
        skill.SkillType = SkillType.Stance.value
        skill.TargetAllegiance = Skilltarget.Self.value
        skill.Nature = SkillNature.Buff.value
        skill.Conditions.IsOutOfCombat = True
        self.skill_data[skill.SkillID] = skill

        skill = self.CustomSkill()
        skill.SkillID = GLOBAL_CACHE.Skill.GetID("Mantra_of_Lightning")
        skill.SkillType = SkillType.Stance.value
        skill.TargetAllegiance = Skilltarget.Self.value
        skill.Nature = SkillNature.Buff.value
        skill.Conditions.IsOutOfCombat = True
        self.skill_data[skill.SkillID] = skill

        skill = self.CustomSkill()
        skill.SkillID = GLOBAL_CACHE.Skill.GetID("Mantra_of_Persistence")
        skill.SkillType = SkillType.Stance.value
        skill.TargetAllegiance = Skilltarget.Self.value
        skill.Nature = SkillNature.Buff.value
        skill.Conditions.IsOutOfCombat = True
        self.skill_data[skill.SkillID] = skill

        skill = self.CustomSkill()
        skill.SkillID = GLOBAL_CACHE.Skill.GetID("Mantra_of_Recall")
        skill.SkillType = SkillType.Enchantment.value
        skill.TargetAllegiance = Skilltarget.Self.value
        skill.Nature = SkillNature.Buff.value
        self.skill_data[skill.SkillID] = skill

        skill = self.CustomSkill()
        skill.SkillID = GLOBAL_CACHE.Skill.GetID("Mantra_of_Resolve")
        skill.SkillType = SkillType.Stance.value
        skill.TargetAllegiance = Skilltarget.Self.value
        skill.Nature = SkillNature.Buff.value
        skill.Conditions.IsOutOfCombat = True
        self.skill_data[skill.SkillID] = skill

        skill = self.CustomSkill()
        skill.SkillID = GLOBAL_CACHE.Skill.GetID("Mantra_of_Signets")
        skill.SkillType = SkillType.Stance.value
        skill.TargetAllegiance = Skilltarget.Self.value
        skill.Nature = SkillNature.Buff.value
        skill.Conditions.IsOutOfCombat = True
        self.skill_data[skill.SkillID] = skill

        skill = self.CustomSkill()
        skill.SkillID = GLOBAL_CACHE.Skill.GetID("Physical_Resistance")
        skill.SkillType = SkillType.Stance.value
        skill.TargetAllegiance = Skilltarget.Self.value
        skill.Nature = SkillNature.Buff.value
        skill.Conditions.IsOutOfCombat = True
        self.skill_data[skill.SkillID] = skill

        skill = self.CustomSkill()
        skill.SkillID = GLOBAL_CACHE.Skill.GetID("Power_Drain")
        skill.SkillType = SkillType.Spell.value
        skill.TargetAllegiance = Skilltarget.EnemyCastingSpell.value
        skill.Nature = SkillNature.Interrupt.value
        skill.Conditions.IsCasting = True
        self.skill_data[skill.SkillID] = skill

        skill = self.CustomSkill()
        skill.SkillID = GLOBAL_CACHE.Skill.GetID("Power_Leech")
        skill.SkillType = SkillType.Spell.value
        skill.TargetAllegiance = Skilltarget.EnemyCastingSpell.value
        skill.Nature = SkillNature.Interrupt.value
        skill.Conditions.IsCasting = True
        self.skill_data[skill.SkillID] = skill

        skill = self.CustomSkill()
        skill.SkillID = GLOBAL_CACHE.Skill.GetID("Revealed_Enchantment")
        skill.SkillType = SkillType.Spell.value
        skill.TargetAllegiance = Skilltarget.Enemy.value
        skill.Nature = SkillNature.Enchantment_Removal.value
        skill.Conditions.HasEnchantment = True
        self.skill_data[skill.SkillID] = skill

        skill = self.CustomSkill()
        skill.SkillID = GLOBAL_CACHE.Skill.GetID("Revealed_Hex")
        skill.SkillType = SkillType.Spell.value
        skill.TargetAllegiance = Skilltarget.Ally.value
        skill.Nature = SkillNature.Hex_Removal.value
        skill.Conditions.HasHex = True
        self.skill_data[skill.SkillID] = skill

        skill = self.CustomSkill()
        skill.SkillID = GLOBAL_CACHE.Skill.GetID("Signet_of_Humility")
        skill.SkillType = SkillType.Signet.value
        skill.TargetAllegiance = Skilltarget.Enemy.value
        skill.Nature = SkillNature.Offensive.value
        self.skill_data[skill.SkillID] = skill

        skill = self.CustomSkill()
        skill.SkillID = GLOBAL_CACHE.Skill.GetID("Signet_of_Recall")
        skill.SkillType = SkillType.Signet.value
        skill.TargetAllegiance = Skilltarget.Self.value
        skill.Nature = SkillNature.Buff.value
        self.skill_data[skill.SkillID] = skill

        skill = self.CustomSkill()
        skill.SkillID = GLOBAL_CACHE.Skill.GetID("Spirit_Shackles")
        skill.SkillType = SkillType.Hex.value
        skill.TargetAllegiance = Skilltarget.EnemyMartial.value
        skill.Nature = SkillNature.Offensive.value
        self.skill_data[skill.SkillID] = skill

        skill = self.CustomSkill()
        skill.SkillID = GLOBAL_CACHE.Skill.GetID("Spirit_of_Failure")
        skill.SkillType = SkillType.Hex.value
        skill.TargetAllegiance = Skilltarget.EnemyMartial.value
        skill.Nature = SkillNature.Offensive.value
        self.skill_data[skill.SkillID] = skill

        skill = self.CustomSkill()
        skill.SkillID = GLOBAL_CACHE.Skill.GetID("Tease")
        skill.SkillType = SkillType.Spell.value
        skill.TargetAllegiance = Skilltarget.EnemyCasting.value
        skill.Nature = SkillNature.Interrupt.value
        skill.Conditions.IsCasting = True
        self.skill_data[skill.SkillID] = skill

        skill = self.CustomSkill()
        skill.SkillID = GLOBAL_CACHE.Skill.GetID("Waste_Not_Want_Not")
        skill.SkillType = SkillType.Spell.value
        skill.TargetAllegiance = Skilltarget.Enemy.value
        skill.Nature = SkillNature.EnergyBuff.value
        skill.Conditions.LessEnergy = 0.75
        skill.Conditions.UniqueProperty = True
        self.skill_data[skill.SkillID] = skill
        #MESMER NO ATTRIBUTE
        skill = self.CustomSkill()
        skill.SkillID = GLOBAL_CACHE.Skill.GetID("Arcane_Echo")
        skill.SkillType = SkillType.Spell.value
        skill.TargetAllegiance = Skilltarget.Self.value
        skill.Nature = SkillNature.Buff.value
        self.skill_data[skill.SkillID] = skill

        skill = self.CustomSkill()
        skill.SkillID = GLOBAL_CACHE.Skill.GetID("Arcane_Mimicry")
        skill.SkillType = SkillType.Spell.value
        skill.TargetAllegiance = Skilltarget.OtherAlly.value
        skill.Nature = SkillNature.Buff.value
        skill.Conditions.TargetingStrict = True
        self.skill_data[skill.SkillID] = skill

        skill = self.CustomSkill()
        skill.SkillID = GLOBAL_CACHE.Skill.GetID("Echo")
        skill.SkillType = SkillType.Spell.value
        skill.TargetAllegiance = Skilltarget.Self.value
        skill.Nature = SkillNature.Buff.value
        self.skill_data[skill.SkillID] = skill

        skill = self.CustomSkill()
        skill.SkillID = GLOBAL_CACHE.Skill.GetID("Epidemic")
        skill.SkillType = SkillType.Spell.value
        skill.TargetAllegiance = Skilltarget.Enemy.value
        skill.Nature = SkillNature.Offensive.value
        skill.Conditions.HasCondition = True
        self.skill_data[skill.SkillID] = skill

        skill = self.CustomSkill()
        skill.SkillID = GLOBAL_CACHE.Skill.GetID("Expel_Hexes")
        skill.SkillType = SkillType.Spell.value
        skill.TargetAllegiance = Skilltarget.Ally.value
        skill.Nature = SkillNature.Buff.value
        skill.Conditions.HasHex = True
        self.skill_data[skill.SkillID] = skill

        skill = self.CustomSkill()
        skill.SkillID = GLOBAL_CACHE.Skill.GetID("Hypochondria")
        skill.SkillType = SkillType.Spell.value
        skill.TargetAllegiance = Skilltarget.Enemy.value
        skill.Nature = SkillNature.Offensive.value
        skill.Conditions.HasCondition = True
        self.skill_data[skill.SkillID] = skill

        skill = self.CustomSkill()
        skill.SkillID = GLOBAL_CACHE.Skill.GetID("Lyssas_Balance")
        skill.SkillType = SkillType.Spell.value
        skill.TargetAllegiance = Skilltarget.Enemy.value
        skill.Nature = SkillNature.Enchantment_Removal.value
        skill.Conditions.HasEnchantment = True
        self.skill_data[skill.SkillID] = skill

        skill = self.CustomSkill()
        skill.SkillID = GLOBAL_CACHE.Skill.GetID("Mirror_of_Disenchantment")
        skill.SkillType = SkillType.Spell.value
        skill.TargetAllegiance = Skilltarget.Enemy.value
        skill.Nature = SkillNature.Enchantment_Removal.value
        skill.Conditions.HasEnchantment = True
        self.skill_data[skill.SkillID] = skill

        skill = self.CustomSkill()
        skill.SkillID = GLOBAL_CACHE.Skill.GetID("Shatter_Storm")
        skill.SkillType = SkillType.Spell.value
        skill.TargetAllegiance = Skilltarget.Enemy.value
        skill.Nature = SkillNature.Enchantment_Removal.value
        skill.Conditions.HasEnchantment = True
        self.skill_data[skill.SkillID] = skill

        skill = self.CustomSkill()
        skill.SkillID = GLOBAL_CACHE.Skill.GetID("Signet_of_Disenchantment")
        skill.SkillType = SkillType.Signet.value
        skill.TargetAllegiance = Skilltarget.Enemy.value
        skill.Nature = SkillNature.Enchantment_Removal.value
        skill.Conditions.HasEnchantment = True
        skill.Conditions.LessEnergy = 0.3
        self.skill_data[skill.SkillID] = skill

        skill = self.CustomSkill()
        skill.SkillID = GLOBAL_CACHE.Skill.GetID("Signet_of_Midnight")
        skill.SkillType = SkillType.Signet.value
        skill.TargetAllegiance = Skilltarget.Enemy.value
        skill.Nature = SkillNature.Offensive.value
        self.skill_data[skill.SkillID] = skill

        skill = self.CustomSkill()
        skill.SkillID = GLOBAL_CACHE.Skill.GetID("Web_of_Disruption")
        skill.SkillType = SkillType.Hex.value
        skill.TargetAllegiance = Skilltarget.EnemyCasting.value
        skill.Nature = SkillNature.Interrupt.value
        skill.Conditions.IsCasting = True
        self.skill_data[skill.SkillID] = skill

        #ELEMENTALIST ENERGY STORAGE
        skill = self.CustomSkill()
        skill.SkillID = GLOBAL_CACHE.Skill.GetID("Aura_of_Restoration")
        skill.SkillType = SkillType.Enchantment.value
        skill.TargetAllegiance = Skilltarget.Self.value
        skill.Nature = SkillNature.CustomC.value
        skill.Conditions.IsOutOfCombat = True
        self.skill_data[skill.SkillID] = skill

        skill = self.CustomSkill()
        skill.SkillID = GLOBAL_CACHE.Skill.GetID("Elemental_Attunement")
        skill.SkillType = SkillType.Enchantment.value
        skill.TargetAllegiance = Skilltarget.Self.value
        skill.Nature = SkillNature.Buff.value
        skill.Conditions.IsOutOfCombat = True
        self.skill_data[skill.SkillID] = skill

        skill = self.CustomSkill()
        skill.SkillID = GLOBAL_CACHE.Skill.GetID("Energy_Blast")
        skill.SkillType = SkillType.Spell.value
        skill.TargetAllegiance = Skilltarget.Enemy.value
        skill.Nature = SkillNature.Offensive.value
        self.skill_data[skill.SkillID] = skill

        skill = self.CustomSkill()
        skill.SkillID = GLOBAL_CACHE.Skill.GetID("Energy_Boon")
        skill.SkillType = SkillType.Enchantment.value
        skill.TargetAllegiance = Skilltarget.OtherAlly.value
        skill.Nature = SkillNature.Buff.value
        skill.Conditions.TargetingStrict = True
        skill.Conditions.IsOutOfCombat = True
        self.skill_data[skill.SkillID] = skill

        skill = self.CustomSkill()
        skill.SkillID = GLOBAL_CACHE.Skill.GetID("Ether_Prism")
        skill.SkillType = SkillType.Skill.value
        skill.TargetAllegiance = Skilltarget.Self.value
        skill.Nature = SkillNature.Buff.value
        self.skill_data[skill.SkillID] = skill

        skill = self.CustomSkill()
        skill.SkillID = GLOBAL_CACHE.Skill.GetID("Ether_Prodigy")
        skill.SkillType = SkillType.Enchantment.value
        skill.TargetAllegiance = Skilltarget.Self.value
        skill.Nature = SkillNature.Buff.value
        self.skill_data[skill.SkillID] = skill

        skill = self.CustomSkill()
        skill.SkillID = GLOBAL_CACHE.Skill.GetID("Ether_Renewal")
        skill.SkillType = SkillType.Enchantment.value
        skill.TargetAllegiance = Skilltarget.Self.value
        skill.Nature = SkillNature.CustomC.value
        self.skill_data[skill.SkillID] = skill

        skill = self.CustomSkill()
        skill.SkillID = GLOBAL_CACHE.Skill.GetID("Glyph_of_Energy")
        skill.SkillType = SkillType.Glyph.value
        skill.TargetAllegiance = Skilltarget.Self.value
        skill.Nature = SkillNature.Buff.value
        self.skill_data[skill.SkillID] = skill

        skill = self.CustomSkill()
        skill.SkillID = GLOBAL_CACHE.Skill.GetID("Glyph_of_Lesser_Energy")
        skill.SkillType = SkillType.Glyph.value
        skill.TargetAllegiance = Skilltarget.Self.value
        skill.Nature = SkillNature.Buff.value
        self.skill_data[skill.SkillID] = skill

        skill = self.CustomSkill()
        skill.SkillID = GLOBAL_CACHE.Skill.GetID("Glyph_of_Restoration")
        skill.SkillType = SkillType.Glyph.value
        skill.TargetAllegiance = Skilltarget.Self.value
        skill.Nature = SkillNature.Buff.value
        self.skill_data[skill.SkillID] = skill

        skill = self.CustomSkill()
        skill.SkillID = GLOBAL_CACHE.Skill.GetID("Master_of_Magic")
        skill.SkillType = SkillType.Enchantment.value
        skill.TargetAllegiance = Skilltarget.Self.value
        skill.Nature = SkillNature.Buff.value
        skill.Conditions.IsOutOfCombat = True
        self.skill_data[skill.SkillID] = skill
        #ELEMENTALIST AIR MAGIC

        skill = self.CustomSkill()
        skill.SkillID = GLOBAL_CACHE.Skill.GetID("Air_Attunement")
        skill.SkillType = SkillType.Enchantment.value
        skill.TargetAllegiance = Skilltarget.Self.value
        skill.Nature = SkillNature.Buff.value
        skill.Conditions.IsOutOfCombat = True
        self.skill_data[skill.SkillID] = skill

        skill = self.CustomSkill()
        skill.SkillID = GLOBAL_CACHE.Skill.GetID("Arc_Lightning")
        skill.SkillType = SkillType.Spell.value
        skill.TargetAllegiance = Skilltarget.Enemy.value
        skill.Nature = SkillNature.Offensive.value
        self.skill_data[skill.SkillID] = skill

        skill = self.CustomSkill()
        skill.SkillID = GLOBAL_CACHE.Skill.GetID("Blinding_Flash")
        skill.SkillType = SkillType.Spell.value
        skill.TargetAllegiance = Skilltarget.EnemyMartial.value
        skill.Nature = SkillNature.Offensive.value
        self.skill_data[skill.SkillID] = skill

        skill = self.CustomSkill()
        skill.SkillID = GLOBAL_CACHE.Skill.GetID("Blinding_Surge")
        skill.SkillType = SkillType.Spell.value
        skill.TargetAllegiance = Skilltarget.EnemyAttacking.value
        skill.Nature = SkillNature.Offensive.value
        skill.Conditions.IsAttacking = True
        self.skill_data[skill.SkillID] = skill

        skill = self.CustomSkill()
        skill.SkillID = GLOBAL_CACHE.Skill.GetID("Chain_Lightning")
        skill.SkillType = SkillType.Spell.value
        skill.TargetAllegiance = Skilltarget.Enemy.value
        skill.Nature = SkillNature.Offensive.value
        self.skill_data[skill.SkillID] = skill

        skill = self.CustomSkill()
        skill.SkillID = GLOBAL_CACHE.Skill.GetID("Chilling_Winds")
        skill.SkillType = SkillType.Hex.value
        skill.TargetAllegiance = Skilltarget.Enemy.value
        skill.Nature = SkillNature.Offensive.value
        self.skill_data[skill.SkillID] = skill

        skill = self.CustomSkill()
        skill.SkillID = GLOBAL_CACHE.Skill.GetID("Conjure_Lightning")
        skill.SkillType = SkillType.Enchantment.value
        skill.TargetAllegiance = Skilltarget.Self.value
        skill.Nature = SkillNature.Buff.value
        skill.Conditions.IsOutOfCombat = True
        self.skill_data[skill.SkillID] = skill

        skill = self.CustomSkill()
        skill.SkillID = GLOBAL_CACHE.Skill.GetID("Enervating_Charge")
        skill.SkillType = SkillType.Spell.value
        skill.TargetAllegiance = Skilltarget.Enemy.value
        skill.Nature = SkillNature.Offensive.value
        self.skill_data[skill.SkillID] = skill

        skill = self.CustomSkill()
        skill.SkillID = GLOBAL_CACHE.Skill.GetID("Gale")
        skill.SkillType = SkillType.Spell.value
        skill.TargetAllegiance = Skilltarget.Enemy.value
        skill.Nature = SkillNature.Offensive.value
        self.skill_data[skill.SkillID] = skill

        skill = self.CustomSkill()
        skill.SkillID = GLOBAL_CACHE.Skill.GetID("Glimmering_Mark")
        skill.SkillType = SkillType.Hex.value
        skill.TargetAllegiance = Skilltarget.Enemy.value
        skill.Nature = SkillNature.Offensive.value
        self.skill_data[skill.SkillID] = skill

        skill = self.CustomSkill()
        skill.SkillID = GLOBAL_CACHE.Skill.GetID("Glyph_of_Swiftness")
        skill.SkillType = SkillType.Glyph.value
        skill.TargetAllegiance = Skilltarget.Self.value
        skill.Nature = SkillNature.Buff.value
        self.skill_data[skill.SkillID] = skill

        skill = self.CustomSkill()
        skill.SkillID = GLOBAL_CACHE.Skill.GetID("Gust")
        skill.SkillType = SkillType.Enchantment.value
        skill.TargetAllegiance = Skilltarget.OtherAlly.value
        skill.Nature = SkillNature.Buff.value
        self.skill_data[skill.SkillID] = skill

        skill = self.CustomSkill()
        skill.SkillID = GLOBAL_CACHE.Skill.GetID("Invoke_Lightning")
        skill.SkillType = SkillType.Spell.value
        skill.TargetAllegiance = Skilltarget.Enemy.value
        skill.Nature = SkillNature.Offensive.value
        self.skill_data[skill.SkillID] = skill

        skill = self.CustomSkill()
        skill.SkillID = GLOBAL_CACHE.Skill.GetID("Lightning_Bolt")
        skill.SkillType = SkillType.Spell.value
        skill.TargetAllegiance = Skilltarget.Enemy.value
        skill.Nature = SkillNature.Offensive.value
        skill.Conditions.IsMoving = True
        self.skill_data[skill.SkillID] = skill

        skill = self.CustomSkill()
        skill.SkillID = GLOBAL_CACHE.Skill.GetID("Lightning_Hammer")
        skill.SkillType = SkillType.Spell.value
        skill.TargetAllegiance = Skilltarget.Enemy.value
        skill.Nature = SkillNature.Offensive.value
        self.skill_data[skill.SkillID] = skill

        skill = self.CustomSkill()
        skill.SkillID = GLOBAL_CACHE.Skill.GetID("Lightning_Javelin")
        skill.SkillType = SkillType.Spell.value
        skill.TargetAllegiance = Skilltarget.EnemyAttacking.value
        skill.Nature = SkillNature.Interrupt.value
        skill.Conditions.IsAttacking = True
        self.skill_data[skill.SkillID] = skill

        skill = self.CustomSkill()
        skill.SkillID = GLOBAL_CACHE.Skill.GetID("Lightning_Orb")
        skill.SkillType = SkillType.Spell.value
        skill.TargetAllegiance = Skilltarget.Enemy.value
        skill.Nature = SkillNature.Offensive.value
        self.skill_data[skill.SkillID] = skill

        skill = self.CustomSkill()
        skill.SkillID = GLOBAL_CACHE.Skill.GetID("Lightning_Strike")
        skill.SkillType = SkillType.Hex.value
        skill.TargetAllegiance = Skilltarget.Enemy.value
        skill.Nature = SkillNature.Offensive.value
        self.skill_data[skill.SkillID] = skill

        skill = self.CustomSkill()
        skill.SkillID = GLOBAL_CACHE.Skill.GetID("Lightning_Surge")
        skill.SkillType = SkillType.Hex.value
        skill.TargetAllegiance = Skilltarget.Enemy.value
        skill.Nature = SkillNature.Offensive.value
        self.skill_data[skill.SkillID] = skill

        skill = self.CustomSkill()
        skill.SkillID = GLOBAL_CACHE.Skill.GetID("Lightning_Touch")
        skill.SkillType = SkillType.Skill.value
        skill.TargetAllegiance = Skilltarget.Enemy.value
        skill.Nature = SkillNature.Offensive.value
        self.skill_data[skill.SkillID] = skill

        skill = self.CustomSkill()
        skill.SkillID = GLOBAL_CACHE.Skill.GetID("Mind_Shock")
        skill.SkillType = SkillType.Spell.value
        skill.TargetAllegiance = Skilltarget.Enemy.value
        skill.Nature = SkillNature.Offensive.value
        self.skill_data[skill.SkillID] = skill

        skill = self.CustomSkill()
        skill.SkillID = GLOBAL_CACHE.Skill.GetID("Ride_the_Lightning")
        skill.SkillType = SkillType.Spell.value
        skill.TargetAllegiance = Skilltarget.Enemy.value
        skill.Nature = SkillNature.Offensive.value
        self.skill_data[skill.SkillID] = skill

        skill = self.CustomSkill()
        skill.SkillID = GLOBAL_CACHE.Skill.GetID("Shell_Shock")
        skill.SkillType = SkillType.Spell.value
        skill.TargetAllegiance = Skilltarget.Enemy.value
        skill.Nature = SkillNature.Offensive.value
        self.skill_data[skill.SkillID] = skill

        skill = self.CustomSkill()
        skill.SkillID = GLOBAL_CACHE.Skill.GetID("Shock")
        skill.SkillType = SkillType.Spell.value
        skill.TargetAllegiance = Skilltarget.Enemy.value
        skill.Nature = SkillNature.Offensive.value
        self.skill_data[skill.SkillID] = skill

        skill = self.CustomSkill()
        skill.SkillID = GLOBAL_CACHE.Skill.GetID("Shock_Arrow")
        skill.SkillType = SkillType.Spell.value
        skill.TargetAllegiance = Skilltarget.Enemy.value
        skill.Nature = SkillNature.Offensive.value
        self.skill_data[skill.SkillID] = skill

        skill = self.CustomSkill()
        skill.SkillID = GLOBAL_CACHE.Skill.GetID("Storm_Djinns_Haste")
        skill.SkillType = SkillType.Enchantment.value
        skill.TargetAllegiance = Skilltarget.Self.value
        skill.Nature = SkillNature.Buff.value
        skill.Conditions.IsOutOfCombat = True
        self.skill_data[skill.SkillID] = skill

        skill = self.CustomSkill()
        skill.SkillID = GLOBAL_CACHE.Skill.GetID("Teinais_Wind")
        skill.SkillType = SkillType.Spell.value
        skill.TargetAllegiance = Skilltarget.Enemy.value
        skill.Nature = SkillNature.Offensive.value
        self.skill_data[skill.SkillID] = skill

        skill = self.CustomSkill()
        skill.SkillID = GLOBAL_CACHE.Skill.GetID("Thunderclap")
        skill.SkillType = SkillType.Spell.value
        skill.TargetAllegiance = Skilltarget.Enemy.value
        skill.Nature = SkillNature.Offensive.value
        self.skill_data[skill.SkillID] = skill

        skill = self.CustomSkill()
        skill.SkillID = GLOBAL_CACHE.Skill.GetID("Whirlwind")
        skill.SkillType = SkillType.Spell.value
        skill.TargetAllegiance = Skilltarget.Self.value
        skill.Nature = SkillNature.Offensive.value
        self.skill_data[skill.SkillID] = skill

        skill = self.CustomSkill()
        skill.SkillID = GLOBAL_CACHE.Skill.GetID("Windborne_Speed")
        skill.SkillType = SkillType.Enchantment.value
        skill.TargetAllegiance = Skilltarget.Ally.value
        skill.Nature = SkillNature.Buff.value
        skill.Conditions.IsOutOfCombat = True
        self.skill_data[skill.SkillID] = skill
        #ELEMENTALIST EARTH MAGIC

        skill = self.CustomSkill()
        skill.SkillID = GLOBAL_CACHE.Skill.GetID("Aftershock")
        skill.SkillType = SkillType.Spell.value
        skill.TargetAllegiance = Skilltarget.Self.value
        skill.Nature = SkillNature.Offensive.value
        self.skill_data[skill.SkillID] = skill

        skill = self.CustomSkill()
        skill.SkillID = GLOBAL_CACHE.Skill.GetID("Armor_of_Earth")
        skill.SkillType = SkillType.Enchantment.value
        skill.TargetAllegiance = Skilltarget.Self.value
        skill.Nature = SkillNature.Buff.value
        self.skill_data[skill.SkillID] = skill

        skill = self.CustomSkill()
        skill.SkillID = GLOBAL_CACHE.Skill.GetID("Ash_Blast")
        skill.SkillType = SkillType.Hex.value
        skill.TargetAllegiance = Skilltarget.Enemy.value
        skill.Nature = SkillNature.Offensive.value
        self.skill_data[skill.SkillID] = skill

        skill = self.CustomSkill()
        skill.SkillID = GLOBAL_CACHE.Skill.GetID("Churning_Earth")
        skill.SkillType = SkillType.Spell.value
        skill.TargetAllegiance = Skilltarget.Enemy.value
        skill.Nature = SkillNature.Offensive.value
        self.skill_data[skill.SkillID] = skill

        skill = self.CustomSkill()
        skill.SkillID = GLOBAL_CACHE.Skill.GetID("Crystal_Wave")
        skill.SkillType = SkillType.Spell.value
        skill.TargetAllegiance = Skilltarget.Self.value
        skill.Nature = SkillNature.Offensive.value
        self.skill_data[skill.SkillID] = skill

        skill = self.CustomSkill()
        skill.SkillID = GLOBAL_CACHE.Skill.GetID("Dragons_Stomp")
        skill.SkillType = SkillType.Spell.value
        skill.TargetAllegiance = Skilltarget.Enemy.value
        skill.Nature = SkillNature.Offensive.value
        self.skill_data[skill.SkillID] = skill

        skill = self.CustomSkill()
        skill.SkillID = GLOBAL_CACHE.Skill.GetID("Earth_Attunement")
        skill.SkillType = SkillType.Enchantment.value
        skill.TargetAllegiance = Skilltarget.Self.value
        skill.Nature = SkillNature.Buff.value
        skill.Conditions.IsOutOfCombat = True
        self.skill_data[skill.SkillID] = skill

        skill = self.CustomSkill()
        skill.SkillID = GLOBAL_CACHE.Skill.GetID("Earthen_Shackles")
        skill.SkillType = SkillType.Hex.value
        skill.TargetAllegiance = Skilltarget.Enemy.value
        skill.Nature = SkillNature.Offensive.value
        self.skill_data[skill.SkillID] = skill

        skill = self.CustomSkill()
        skill.SkillID = GLOBAL_CACHE.Skill.GetID("Earthquake")
        skill.SkillType = SkillType.Spell.value
        skill.TargetAllegiance = Skilltarget.Enemy.value
        skill.Nature = SkillNature.Offensive.value
        self.skill_data[skill.SkillID] = skill

        skill = self.CustomSkill()
        skill.SkillID = GLOBAL_CACHE.Skill.GetID("Ebon_Hawk")
        skill.SkillType = SkillType.Spell.value
        skill.TargetAllegiance = Skilltarget.Enemy.value
        skill.Nature = SkillNature.Offensive.value
        self.skill_data[skill.SkillID] = skill

        skill = self.CustomSkill()
        skill.SkillID = GLOBAL_CACHE.Skill.GetID("Eruption")
        skill.SkillType = SkillType.Spell.value
        skill.TargetAllegiance = Skilltarget.Enemy.value
        skill.Nature = SkillNature.Offensive.value
        self.skill_data[skill.SkillID] = skill

        skill = self.CustomSkill()
        skill.SkillID = GLOBAL_CACHE.Skill.GetID("Glowstone")
        skill.SkillType = SkillType.Spell.value
        skill.TargetAllegiance = Skilltarget.Enemy.value
        skill.Nature = SkillNature.Offensive.value
        self.skill_data[skill.SkillID] = skill

        skill = self.CustomSkill()
        skill.SkillID = GLOBAL_CACHE.Skill.GetID("Grasping_Earth")
        skill.SkillType = SkillType.Hex.value
        skill.TargetAllegiance = Skilltarget.Self.value
        skill.Nature = SkillNature.Offensive.value
        self.skill_data[skill.SkillID] = skill

        skill = self.CustomSkill()
        skill.SkillID = GLOBAL_CACHE.Skill.GetID("Iron_Mist")
        skill.SkillType = SkillType.Enchantment.value
        skill.TargetAllegiance = Skilltarget.Self.value
        skill.Nature = SkillNature.Buff.value
        self.skill_data[skill.SkillID] = skill

        skill = self.CustomSkill()
        skill.SkillID = GLOBAL_CACHE.Skill.GetID("Kinetic_Armor")
        skill.SkillType = SkillType.Enchantment.value
        skill.TargetAllegiance = Skilltarget.Self.value
        skill.Nature = SkillNature.Buff.value
        self.skill_data[skill.SkillID] = skill

        skill = self.CustomSkill()
        skill.SkillID = GLOBAL_CACHE.Skill.GetID("Magnetic_Aura")
        skill.SkillType = SkillType.Enchantment.value
        skill.TargetAllegiance = Skilltarget.Self.value
        skill.Nature = SkillNature.Buff.value
        self.skill_data[skill.SkillID] = skill

        skill = self.CustomSkill()
        skill.SkillID = GLOBAL_CACHE.Skill.GetID("Magnetic_Surge")
        skill.SkillType = SkillType.Enchantment.value
        skill.TargetAllegiance = Skilltarget.Self.value
        skill.Nature = SkillNature.Buff.value
        skill.Conditions.IsOutOfCombat = True
        self.skill_data[skill.SkillID] = skill

        skill = self.CustomSkill()
        skill.SkillID = GLOBAL_CACHE.Skill.GetID("Obsidian_Flame")
        skill.SkillType = SkillType.Spell.value
        skill.TargetAllegiance = Skilltarget.Enemy.value
        skill.Nature = SkillNature.Offensive.value
        self.skill_data[skill.SkillID] = skill

        skill = self.CustomSkill()
        skill.SkillID = GLOBAL_CACHE.Skill.GetID("Obsidian_Flesh")
        skill.SkillType = SkillType.Enchantment.value
        skill.TargetAllegiance = Skilltarget.Self.value
        skill.Nature = SkillNature.Buff.value
        self.skill_data[skill.SkillID] = skill

        skill = self.CustomSkill()
        skill.SkillID = GLOBAL_CACHE.Skill.GetID("Sandstorm")
        skill.SkillType = SkillType.Spell.value
        skill.TargetAllegiance = Skilltarget.Enemy.value
        skill.Nature = SkillNature.Offensive.value
        self.skill_data[skill.SkillID] = skill

        skill = self.CustomSkill()
        skill.SkillID = GLOBAL_CACHE.Skill.GetID("Shockwave")
        skill.SkillType = SkillType.Spell.value
        skill.TargetAllegiance = Skilltarget.Self.value
        skill.Nature = SkillNature.Offensive.value
        self.skill_data[skill.SkillID] = skill

        skill = self.CustomSkill()
        skill.SkillID = GLOBAL_CACHE.Skill.GetID("Sliver_Armor")
        skill.SkillType = SkillType.Enchantment.value
        skill.TargetAllegiance = Skilltarget.Self.value
        skill.Nature = SkillNature.Buff.value
        self.skill_data[skill.SkillID] = skill

        skill = self.CustomSkill()
        skill.SkillID = GLOBAL_CACHE.Skill.GetID("Stone_Daggers")
        skill.SkillType = SkillType.Spell.value
        skill.TargetAllegiance = Skilltarget.Enemy.value
        skill.Nature = SkillNature.Offensive.value
        self.skill_data[skill.SkillID] = skill

        skill = self.CustomSkill()
        skill.SkillID = GLOBAL_CACHE.Skill.GetID("Stone_Sheath")
        skill.SkillType = SkillType.Enchantment.value
        skill.TargetAllegiance = Skilltarget.OtherAlly.value
        skill.Nature = SkillNature.Buff.value
        self.skill_data[skill.SkillID] = skill

        skill = self.CustomSkill()
        skill.SkillID = GLOBAL_CACHE.Skill.GetID("Stone_Striker")
        skill.SkillType = SkillType.Enchantment.value
        skill.TargetAllegiance = Skilltarget.Self.value
        skill.Nature = SkillNature.Buff.value
        skill.Conditions.IsOutOfCombat = True
        self.skill_data[skill.SkillID] = skill

        skill = self.CustomSkill()
        skill.SkillID = GLOBAL_CACHE.Skill.GetID("Stoneflesh_Aura")
        skill.SkillType = SkillType.Enchantment.value
        skill.TargetAllegiance = Skilltarget.Self.value
        skill.Nature = SkillNature.Buff.value
        skill.Conditions.IsOutOfCombat = True
        self.skill_data[skill.SkillID] = skill

        skill = self.CustomSkill()
        skill.SkillID = GLOBAL_CACHE.Skill.GetID("Stoning")
        skill.SkillType = SkillType.Spell.value
        skill.TargetAllegiance = Skilltarget.Enemy.value
        skill.Nature = SkillNature.Offensive.value
        self.skill_data[skill.SkillID] = skill

        skill = self.CustomSkill()
        skill.SkillID = GLOBAL_CACHE.Skill.GetID("Teinais_Crystals")
        skill.SkillType = SkillType.Spell.value
        skill.TargetAllegiance = Skilltarget.Enemy.value
        skill.Nature = SkillNature.Offensive.value
        self.skill_data[skill.SkillID] = skill

        skill = self.CustomSkill()
        skill.SkillID = GLOBAL_CACHE.Skill.GetID("Unsteady_Ground")
        skill.SkillType = SkillType.Spell.value
        skill.TargetAllegiance = Skilltarget.Enemy.value
        skill.Nature = SkillNature.Offensive.value
        self.skill_data[skill.SkillID] = skill

        skill = self.CustomSkill()
        skill.SkillID = GLOBAL_CACHE.Skill.GetID("Ward_Against_Elements")
        skill.SkillType = SkillType.Ward.value
        skill.TargetAllegiance = Skilltarget.Self.value
        skill.Nature = SkillNature.Buff.value
        skill.Conditions.EnemiesInRange = 3
        skill.Conditions.EnemiesInRangeArea = Range.Area.value
        self.skill_data[skill.SkillID] = skill

        skill = self.CustomSkill()
        skill.SkillID = GLOBAL_CACHE.Skill.GetID("Ward_Against_Foes")
        skill.SkillType = SkillType.Ward.value
        skill.TargetAllegiance = Skilltarget.Self.value
        skill.Nature = SkillNature.Buff.value
        skill.Conditions.EnemiesInRange = 3
        skill.Conditions.EnemiesInRangeArea = Range.Area.value
        self.skill_data[skill.SkillID] = skill

        skill = self.CustomSkill()
        skill.SkillID = GLOBAL_CACHE.Skill.GetID("Ward_Against_Melee")
        skill.SkillType = SkillType.Ward.value
        skill.TargetAllegiance = Skilltarget.Self.value
        skill.Nature = SkillNature.Buff.value
        skill.Conditions.EnemiesInRange = 3
        skill.Conditions.EnemiesInRangeArea = Range.Area.value
        self.skill_data[skill.SkillID] = skill

        skill = self.CustomSkill()
        skill.SkillID = GLOBAL_CACHE.Skill.GetID("Ward_of_Stability")
        skill.SkillType = SkillType.Ward.value
        skill.TargetAllegiance = Skilltarget.Self.value
        skill.Nature = SkillNature.Buff.value
        skill.Conditions.AlliesInRange = 3
        skill.Conditions.AlliesInRangeArea = Range.Area.value
        self.skill_data[skill.SkillID] = skill

        skill = self.CustomSkill()
        skill.SkillID = GLOBAL_CACHE.Skill.GetID("Ward_of_Weakness")
        skill.SkillType = SkillType.Ward.value
        skill.TargetAllegiance = Skilltarget.Self.value
        skill.Nature = SkillNature.Buff.value
        skill.Conditions.EnemiesInRange = 3
        skill.Conditions.EnemiesInRangeArea = Range.Area.value
        self.skill_data[skill.SkillID] = skill
        #ELEMENTALIST FIRE MAGIC

        skill = self.CustomSkill()
        skill.SkillID = GLOBAL_CACHE.Skill.GetID("Bed_of_Coals")
        skill.SkillType = SkillType.Spell.value
        skill.TargetAllegiance = Skilltarget.Enemy.value
        skill.Nature = SkillNature.Offensive.value
        self.skill_data[skill.SkillID] = skill

        skill = self.CustomSkill()
        skill.SkillID = GLOBAL_CACHE.Skill.GetID("Breath_of_Fire")
        skill.SkillType = SkillType.Spell.value
        skill.TargetAllegiance = Skilltarget.Enemy.value
        skill.Nature = SkillNature.Offensive.value
        self.skill_data[skill.SkillID] = skill

        skill = self.CustomSkill()
        skill.SkillID = GLOBAL_CACHE.Skill.GetID("Burning_Speed")
        skill.SkillType = SkillType.Enchantment.value
        skill.TargetAllegiance = Skilltarget.Self.value
        skill.Nature = SkillNature.Buff.value
        skill.Conditions.IsOutOfCombat = True
        self.skill_data[skill.SkillID] = skill

        skill = self.CustomSkill()
        skill.SkillID = GLOBAL_CACHE.Skill.GetID("Conjure_Flame")
        skill.SkillType = SkillType.Enchantment.value
        skill.TargetAllegiance = Skilltarget.Self.value
        skill.Nature = SkillNature.Buff.value
        skill.Conditions.IsOutOfCombat = True
        self.skill_data[skill.SkillID] = skill

        skill = self.CustomSkill()
        skill.SkillID = GLOBAL_CACHE.Skill.GetID("Double_Dragon")
        skill.SkillType = SkillType.Enchantment.value
        skill.TargetAllegiance = Skilltarget.OtherAlly.value
        skill.Nature = SkillNature.Buff.value
        self.skill_data[skill.SkillID] = skill

        skill = self.CustomSkill()
        skill.SkillID = GLOBAL_CACHE.Skill.GetID("Elemental_Flame")
        skill.SkillType = SkillType.Enchantment.value
        skill.TargetAllegiance = Skilltarget.Self.value
        skill.Nature = SkillNature.Buff.value
        skill.Conditions.IsOutOfCombat = True
        self.skill_data[skill.SkillID] = skill

        skill = self.CustomSkill()
        skill.SkillID = GLOBAL_CACHE.Skill.GetID("Fire_Attunement")
        skill.SkillType = SkillType.Enchantment.value
        skill.TargetAllegiance = Skilltarget.Self.value
        skill.Nature = SkillNature.Buff.value
        skill.Conditions.IsOutOfCombat = True
        self.skill_data[skill.SkillID] = skill

        skill = self.CustomSkill()
        skill.SkillID = GLOBAL_CACHE.Skill.GetID("Fire_Storm")
        skill.SkillType = SkillType.Spell.value
        skill.TargetAllegiance = Skilltarget.EnemyClustered.value
        skill.Nature = SkillNature.Offensive.value
        self.skill_data[skill.SkillID] = skill

        skill = self.CustomSkill()
        skill.SkillID = GLOBAL_CACHE.Skill.GetID("Fireball")
        skill.SkillType = SkillType.Spell.value
        skill.TargetAllegiance = Skilltarget.Enemy.value
        skill.Nature = SkillNature.Offensive.value
        self.skill_data[skill.SkillID] = skill

        skill = self.CustomSkill()
        skill.SkillID = GLOBAL_CACHE.Skill.GetID("Flame_Burst")
        skill.SkillType = SkillType.Spell.value
        skill.TargetAllegiance = Skilltarget.Self.value
        skill.Nature = SkillNature.Offensive.value
        self.skill_data[skill.SkillID] = skill

        skill = self.CustomSkill()
        skill.SkillID = GLOBAL_CACHE.Skill.GetID("Flame_Djinns_Haste")
        skill.SkillType = SkillType.Enchantment.value
        skill.TargetAllegiance = Skilltarget.Self.value
        skill.Nature = SkillNature.Buff.value
        self.skill_data[skill.SkillID] = skill

        skill = self.CustomSkill()
        skill.SkillID = GLOBAL_CACHE.Skill.GetID("Flare")
        skill.SkillType = SkillType.Spell.value
        skill.TargetAllegiance = Skilltarget.Enemy.value
        skill.Nature = SkillNature.Offensive.value
        self.skill_data[skill.SkillID] = skill

        skill = self.CustomSkill()
        skill.SkillID = GLOBAL_CACHE.Skill.GetID("Glowing_Gaze")
        skill.SkillType = SkillType.Spell.value
        skill.TargetAllegiance = Skilltarget.Enemy.value
        skill.Nature = SkillNature.Offensive.value
        self.skill_data[skill.SkillID] = skill

        skill = self.CustomSkill()
        skill.SkillID = GLOBAL_CACHE.Skill.GetID("Glyph_of_Immolation")
        skill.SkillType = SkillType.Glyph.value
        skill.TargetAllegiance = Skilltarget.Self.value
        skill.Nature = SkillNature.Buff.value
        self.skill_data[skill.SkillID] = skill

        skill = self.CustomSkill()
        skill.SkillID = GLOBAL_CACHE.Skill.GetID("Immolate")
        skill.SkillType = SkillType.Spell.value
        skill.TargetAllegiance = Skilltarget.Enemy.value
        skill.Nature = SkillNature.Offensive.value
        self.skill_data[skill.SkillID] = skill

        skill = self.CustomSkill()
        skill.SkillID = GLOBAL_CACHE.Skill.GetID("Incendiary_Bonds")
        skill.SkillType = SkillType.Hex.value
        skill.TargetAllegiance = Skilltarget.Enemy.value
        skill.Nature = SkillNature.Offensive.value
        self.skill_data[skill.SkillID] = skill

        skill = self.CustomSkill()
        skill.SkillID = GLOBAL_CACHE.Skill.GetID("Inferno")
        skill.SkillType = SkillType.Spell.value
        skill.TargetAllegiance = Skilltarget.Self.value
        skill.Nature = SkillNature.Offensive.value
        self.skill_data[skill.SkillID] = skill

        skill = self.CustomSkill()
        skill.SkillID = GLOBAL_CACHE.Skill.GetID("Lava_Arrows")
        skill.SkillType = SkillType.Spell.value
        skill.TargetAllegiance = Skilltarget.Enemy.value
        skill.Nature = SkillNature.Offensive.value
        self.skill_data[skill.SkillID] = skill

        skill = self.CustomSkill()
        skill.SkillID = GLOBAL_CACHE.Skill.GetID("Lava_Font")
        skill.SkillType = SkillType.Spell.value
        skill.TargetAllegiance = Skilltarget.Self.value
        skill.Nature = SkillNature.Offensive.value
        self.skill_data[skill.SkillID] = skill

        skill = self.CustomSkill()
        skill.SkillID = GLOBAL_CACHE.Skill.GetID("Liquid_Flame")
        skill.SkillType = SkillType.Spell.value
        skill.TargetAllegiance = Skilltarget.Enemy.value
        skill.Nature = SkillNature.Offensive.value
        self.skill_data[skill.SkillID] = skill

        skill = self.CustomSkill()
        skill.SkillID = GLOBAL_CACHE.Skill.GetID("Mark_of_Rodgort")
        skill.SkillType = SkillType.Hex.value
        skill.TargetAllegiance = Skilltarget.Enemy.value
        skill.Nature = SkillNature.Offensive.value
        self.skill_data[skill.SkillID] = skill

        skill = self.CustomSkill()
        skill.SkillID = GLOBAL_CACHE.Skill.GetID("Meteor")
        skill.SkillType = SkillType.Spell.value
        skill.TargetAllegiance = Skilltarget.Enemy.value
        skill.Nature = SkillNature.Offensive.value
        self.skill_data[skill.SkillID] = skill

        skill = self.CustomSkill()
        skill.SkillID = GLOBAL_CACHE.Skill.GetID("Meteor_Shower")
        skill.SkillType = SkillType.Spell.value
        skill.TargetAllegiance = Skilltarget.Enemy.value
        skill.Nature = SkillNature.Offensive.value
        self.skill_data[skill.SkillID] = skill

        skill = self.CustomSkill()
        skill.SkillID = GLOBAL_CACHE.Skill.GetID("Mind_Blast")
        skill.SkillType = SkillType.Spell.value
        skill.TargetAllegiance = Skilltarget.Enemy.value
        skill.Nature = SkillNature.Offensive.value
        self.skill_data[skill.SkillID] = skill

        skill = self.CustomSkill()
        skill.SkillID = GLOBAL_CACHE.Skill.GetID("Mind_Burn")
        skill.SkillType = SkillType.Spell.value
        skill.TargetAllegiance = Skilltarget.Enemy.value
        skill.Nature = SkillNature.Offensive.value
        self.skill_data[skill.SkillID] = skill

        skill = self.CustomSkill()
        skill.SkillID = GLOBAL_CACHE.Skill.GetID("Phoenix")
        skill.SkillType = SkillType.Spell.value
        skill.TargetAllegiance = Skilltarget.Enemy.value
        skill.Nature = SkillNature.Offensive.value
        self.skill_data[skill.SkillID] = skill

        skill = self.CustomSkill()
        skill.SkillID = GLOBAL_CACHE.Skill.GetID("Rodgorts_Invocation")
        skill.SkillType = SkillType.Spell.value
        skill.TargetAllegiance = Skilltarget.Enemy.value
        skill.Nature = SkillNature.Offensive.value
        self.skill_data[skill.SkillID] = skill

        skill = self.CustomSkill()
        skill.SkillID = GLOBAL_CACHE.Skill.GetID("Savannah_Heat")
        skill.SkillType = SkillType.Spell.value
        skill.TargetAllegiance = Skilltarget.Enemy.value
        skill.Nature = SkillNature.Offensive.value
        self.skill_data[skill.SkillID] = skill

        skill = self.CustomSkill()
        skill.SkillID = GLOBAL_CACHE.Skill.GetID("Searing_Flames")
        skill.SkillType = SkillType.Spell.value
        skill.TargetAllegiance = Skilltarget.Enemy.value
        skill.Nature = SkillNature.Offensive.value
        self.skill_data[skill.SkillID] = skill

        skill = self.CustomSkill()
        skill.SkillID = GLOBAL_CACHE.Skill.GetID("Searing_Heat")
        skill.SkillType = SkillType.Spell.value
        skill.TargetAllegiance = Skilltarget.Enemy.value
        skill.Nature = SkillNature.Offensive.value
        self.skill_data[skill.SkillID] = skill

        skill = self.CustomSkill()
        skill.SkillID = GLOBAL_CACHE.Skill.GetID("Smoldering_Embers")
        skill.SkillType = SkillType.Hex.value
        skill.TargetAllegiance = Skilltarget.Enemy.value
        skill.Nature = SkillNature.Offensive.value
        self.skill_data[skill.SkillID] = skill

        skill = self.CustomSkill()
        skill.SkillID = GLOBAL_CACHE.Skill.GetID("Star_Burst")
        skill.SkillType = SkillType.Spell.value
        skill.TargetAllegiance = Skilltarget.Enemy.value
        skill.Nature = SkillNature.Offensive.value
        self.skill_data[skill.SkillID] = skill

        skill = self.CustomSkill()
        skill.SkillID = GLOBAL_CACHE.Skill.GetID("Teinais_Heat")
        skill.SkillType = SkillType.Ward.value
        skill.TargetAllegiance = Skilltarget.Self.value
        skill.Nature = SkillNature.Offensive.value
        skill.Conditions.EnemiesInRange = 3
        skill.Conditions.EnemiesInRangeArea = Range.Area.value
        self.skill_data[skill.SkillID] = skill

        #ELEMENTALIST WATER MAGIC

        skill = self.CustomSkill()
        skill.SkillID = GLOBAL_CACHE.Skill.GetID("Armor_of_Frost")
        skill.SkillType = SkillType.Enchantment.value
        skill.TargetAllegiance = Skilltarget.Self.value
        skill.Nature = SkillNature.Buff.value
        skill.Conditions.IsOutOfCombat = True
        self.skill_data[skill.SkillID] = skill

        skill = self.CustomSkill()
        skill.SkillID = GLOBAL_CACHE.Skill.GetID("Armor_of_Mist")
        skill.SkillType = SkillType.Enchantment.value
        skill.TargetAllegiance = Skilltarget.Self.value
        skill.Nature = SkillNature.Buff.value
        skill.Conditions.IsOutOfCombat = True
        self.skill_data[skill.SkillID] = skill

        skill = self.CustomSkill()
        skill.SkillID = GLOBAL_CACHE.Skill.GetID("Blurred_Vision")
        skill.SkillType = SkillType.Hex.value
        skill.TargetAllegiance = Skilltarget.Enemy.value
        skill.Nature = SkillNature.Offensive.value
        self.skill_data[skill.SkillID] = skill

        skill = self.CustomSkill()
        skill.SkillID = GLOBAL_CACHE.Skill.GetID("Conjure_Frost")
        skill.SkillType = SkillType.Enchantment.value
        skill.TargetAllegiance = Skilltarget.Self.value
        skill.Nature = SkillNature.Buff.value
        skill.Conditions.IsOutOfCombat = True
        self.skill_data[skill.SkillID] = skill

        skill = self.CustomSkill()
        skill.SkillID = GLOBAL_CACHE.Skill.GetID("Deep_Freeze")
        skill.SkillType = SkillType.Hex.value
        skill.TargetAllegiance = Skilltarget.Enemy.value
        skill.Nature = SkillNature.Offensive.value
        self.skill_data[skill.SkillID] = skill

        skill = self.CustomSkill()
        skill.SkillID = GLOBAL_CACHE.Skill.GetID("Freezing_Gust")
        skill.SkillType = SkillType.Hex.value
        skill.TargetAllegiance = Skilltarget.Enemy.value
        skill.Nature = SkillNature.Offensive.value
        self.skill_data[skill.SkillID] = skill

        skill = self.CustomSkill()
        skill.SkillID = GLOBAL_CACHE.Skill.GetID("Frigid_Armor")
        skill.SkillType = SkillType.Enchantment.value
        skill.TargetAllegiance = Skilltarget.Self.value
        skill.Nature = SkillNature.Buff.value
        skill.Conditions.IsOutOfCombat = True
        self.skill_data[skill.SkillID] = skill

        skill = self.CustomSkill()
        skill.SkillID = GLOBAL_CACHE.Skill.GetID("Frozen_Burst")
        skill.SkillType = SkillType.Hex.value
        skill.TargetAllegiance = Skilltarget.Self.value
        skill.Nature = SkillNature.Offensive.value
        self.skill_data[skill.SkillID] = skill

        skill = self.CustomSkill()
        skill.SkillID = GLOBAL_CACHE.Skill.GetID("Glowing_Ice")
        skill.SkillType = SkillType.Spell.value
        skill.TargetAllegiance = Skilltarget.Enemy.value
        skill.Nature = SkillNature.Offensive.value
        self.skill_data[skill.SkillID] = skill

        skill = self.CustomSkill()
        skill.SkillID = GLOBAL_CACHE.Skill.GetID("Ice_Prison")
        skill.SkillType = SkillType.Hex.value
        skill.TargetAllegiance = Skilltarget.Enemy.value
        skill.Nature = SkillNature.Offensive.value
        self.skill_data[skill.SkillID] = skill

        skill = self.CustomSkill()
        skill.SkillID = GLOBAL_CACHE.Skill.GetID("Ice_Spear")
        skill.SkillType = SkillType.Spell.value
        skill.TargetAllegiance = Skilltarget.Enemy.value
        skill.Nature = SkillNature.Offensive.value
        self.skill_data[skill.SkillID] = skill

        skill = self.CustomSkill()
        skill.SkillID = GLOBAL_CACHE.Skill.GetID("Ice_Spikes")
        skill.SkillType = SkillType.Hex.value
        skill.TargetAllegiance = Skilltarget.Enemy.value
        skill.Nature = SkillNature.Offensive.value
        self.skill_data[skill.SkillID] = skill

        skill = self.CustomSkill()
        skill.SkillID = GLOBAL_CACHE.Skill.GetID("Icy_Prism")
        skill.SkillType = SkillType.Spell.value
        skill.TargetAllegiance = Skilltarget.Enemy.value
        skill.Nature = SkillNature.Offensive.value
        self.skill_data[skill.SkillID] = skill

        skill = self.CustomSkill()
        skill.SkillID = GLOBAL_CACHE.Skill.GetID("Icy_Shackles")
        skill.SkillType = SkillType.Hex.value
        skill.TargetAllegiance = Skilltarget.Enemy.value
        skill.Nature = SkillNature.Offensive.value
        self.skill_data[skill.SkillID] = skill

        skill = self.CustomSkill()
        skill.SkillID = GLOBAL_CACHE.Skill.GetID("Maelstrom")
        skill.SkillType = SkillType.Spell.value
        skill.TargetAllegiance = Skilltarget.Enemy.value
        skill.Nature = SkillNature.Offensive.value
        self.skill_data[skill.SkillID] = skill

        skill = self.CustomSkill()
        skill.SkillID = GLOBAL_CACHE.Skill.GetID("Mind_Freeze")
        skill.SkillType = SkillType.Hex.value
        skill.TargetAllegiance = Skilltarget.Enemy.value
        skill.Nature = SkillNature.Offensive.value
        self.skill_data[skill.SkillID] = skill

        skill = self.CustomSkill()
        skill.SkillID = GLOBAL_CACHE.Skill.GetID("Mirror_of_Ice")
        skill.SkillType = SkillType.Hex.value
        skill.TargetAllegiance = Skilltarget.OtherAlly.value
        skill.Nature = SkillNature.Offensive.value
        self.skill_data[skill.SkillID] = skill

        skill = self.CustomSkill()
        skill.SkillID = GLOBAL_CACHE.Skill.GetID("Mist_Form")
        skill.SkillType = SkillType.Enchantment.value
        skill.TargetAllegiance = Skilltarget.Self.value
        skill.Nature = SkillNature.Buff.value
        skill.Conditions.IsOutOfCombat = True
        self.skill_data[skill.SkillID] = skill

        skill = self.CustomSkill()
        skill.SkillID = GLOBAL_CACHE.Skill.GetID("Rust")
        skill.SkillType = SkillType.Hex.value
        skill.TargetAllegiance = Skilltarget.Enemy.value
        skill.Nature = SkillNature.Offensive.value
        self.skill_data[skill.SkillID] = skill

        skill = self.CustomSkill()
        skill.SkillID = GLOBAL_CACHE.Skill.GetID("Shard_Storm")
        skill.SkillType = SkillType.Hex.value
        skill.TargetAllegiance = Skilltarget.Enemy.value
        skill.Nature = SkillNature.Offensive.value
        self.skill_data[skill.SkillID] = skill

        skill = self.CustomSkill()
        skill.SkillID = GLOBAL_CACHE.Skill.GetID("Shatterstone")
        skill.SkillType = SkillType.Hex.value
        skill.TargetAllegiance = Skilltarget.Enemy.value
        skill.Nature = SkillNature.Offensive.value
        self.skill_data[skill.SkillID] = skill

        skill = self.CustomSkill()
        skill.SkillID = GLOBAL_CACHE.Skill.GetID("Slippery_Ground")
        skill.SkillType = SkillType.Spell.value
        skill.TargetAllegiance = Skilltarget.Enemy.value
        skill.Nature = SkillNature.Offensive.value
        skill.Conditions.IsMoving = True
        self.skill_data[skill.SkillID] = skill

        skill = self.CustomSkill()
        skill.SkillID = GLOBAL_CACHE.Skill.GetID("Steam")
        skill.SkillType = SkillType.Spell.value
        skill.TargetAllegiance = Skilltarget.Enemy.value
        skill.Nature = SkillNature.Offensive.value
        self.skill_data[skill.SkillID] = skill

        skill = self.CustomSkill()
        skill.SkillID = GLOBAL_CACHE.Skill.GetID("Swirling_Aura")
        skill.SkillType = SkillType.Enchantment.value
        skill.TargetAllegiance = Skilltarget.Self.value
        skill.Nature = SkillNature.Offensive.value
        self.skill_data[skill.SkillID] = skill

        skill = self.CustomSkill()
        skill.SkillID = GLOBAL_CACHE.Skill.GetID("Teinais_Prison")
        skill.SkillType = SkillType.Hex.value
        skill.TargetAllegiance = Skilltarget.Enemy.value
        skill.Nature = SkillNature.Offensive.value
        self.skill_data[skill.SkillID] = skill

        skill = self.CustomSkill()
        skill.SkillID = GLOBAL_CACHE.Skill.GetID("Vapor_Blade")
        skill.SkillType = SkillType.Spell.value
        skill.TargetAllegiance = Skilltarget.Enemy.value
        skill.Nature = SkillNature.Offensive.value
        skill.Conditions.HasEnchantment = False
        self.skill_data[skill.SkillID] = skill

        skill = self.CustomSkill()
        skill.SkillID = GLOBAL_CACHE.Skill.GetID("Ward_Against_Harm")
        skill.SkillType = SkillType.Ward.value
        skill.TargetAllegiance = Skilltarget.Self.value
        skill.Nature = SkillNature.Buff.value
        skill.Conditions.EnemiesInRange = 3
        skill.Conditions.EnemiesInRangeArea = Range.Area.value
        self.skill_data[skill.SkillID] = skill

        skill = self.CustomSkill()
        skill.SkillID = GLOBAL_CACHE.Skill.GetID("Water_Attunement")
        skill.SkillType = SkillType.Enchantment.value
        skill.TargetAllegiance = Skilltarget.Self.value
        skill.Nature = SkillNature.Buff.value
        skill.Conditions.IsOutOfCombat = True
        self.skill_data[skill.SkillID] = skill

        skill = self.CustomSkill()
        skill.SkillID = GLOBAL_CACHE.Skill.GetID("Water_Trident")
        skill.SkillType = SkillType.Spell.value
        skill.TargetAllegiance = Skilltarget.Enemy.value
        skill.Nature = SkillNature.Offensive.value
        self.skill_data[skill.SkillID] = skill

        skill = self.CustomSkill()
        skill.SkillID = GLOBAL_CACHE.Skill.GetID("Winters_Embrace")
        skill.SkillType = SkillType.Hex.value
        skill.TargetAllegiance = Skilltarget.Enemy.value
        skill.Nature = SkillNature.Offensive.value
        self.skill_data[skill.SkillID] = skill

        #ELEMENTALIST NO ATTRIBUTE
        skill = self.CustomSkill()
        skill.SkillID = GLOBAL_CACHE.Skill.GetID("Glyph_of_Concentration")
        skill.SkillType = SkillType.Glyph.value
        skill.TargetAllegiance = Skilltarget.Self.value
        skill.Nature = SkillNature.Buff.value
        self.skill_data[skill.SkillID] = skill

        skill = self.CustomSkill()
        skill.SkillID = GLOBAL_CACHE.Skill.GetID("Glyph_of_Elemental_Power")
        skill.SkillType = SkillType.Glyph.value
        skill.TargetAllegiance = Skilltarget.Self.value
        skill.Nature = SkillNature.Buff.value
        self.skill_data[skill.SkillID] = skill

        skill = self.CustomSkill()
        skill.SkillID = GLOBAL_CACHE.Skill.GetID("Glyph_of_Essence")
        skill.SkillType = SkillType.Glyph.value
        skill.TargetAllegiance = Skilltarget.Self.value
        skill.Nature = SkillNature.Buff.value
        self.skill_data[skill.SkillID] = skill

        skill = self.CustomSkill()
        skill.SkillID = GLOBAL_CACHE.Skill.GetID("Glyph_of_Renewal")
        skill.SkillType = SkillType.Glyph.value
        skill.TargetAllegiance = Skilltarget.Self.value
        skill.Nature = SkillNature.Buff.value
        self.skill_data[skill.SkillID] = skill

        skill = self.CustomSkill()
        skill.SkillID = GLOBAL_CACHE.Skill.GetID("Glyph_of_Sacrifice")
        skill.SkillType = SkillType.Glyph.value
        skill.TargetAllegiance = Skilltarget.Self.value
        skill.Nature = SkillNature.Buff.value
        self.skill_data[skill.SkillID] = skill

        skill = self.CustomSkill()
        skill.SkillID = GLOBAL_CACHE.Skill.GetID("Second_Wind")
        skill.SkillType = SkillType.Spell.value
        skill.TargetAllegiance = Skilltarget.Self.value
        skill.Nature = SkillNature.Buff.value
        self.skill_data[skill.SkillID] = skill

        #ASSASSIN CRITICAL STRIKES
        skill = self.CustomSkill()
        skill.SkillID = GLOBAL_CACHE.Skill.GetID("Assassins_Remedy")
        skill.SkillType = SkillType.Enchantment.value
        skill.TargetAllegiance = Skilltarget.Self.value
        skill.Nature = SkillNature.Buff.value
        skill.Conditions.IsOutOfCombat = True
        self.skill_data[skill.SkillID] = skill

        skill = self.CustomSkill()
        skill.SkillID = GLOBAL_CACHE.Skill.GetID("Black_Lotus_Strike")
        skill.SkillType = SkillType.Attack.value
        skill.TargetAllegiance = Skilltarget.Enemy.value
        skill.Nature = SkillNature.Offensive.value
        skill.Conditions.HasHex = True
        self.skill_data[skill.SkillID] = skill

        skill = self.CustomSkill()
        skill.SkillID = GLOBAL_CACHE.Skill.GetID("Critical_Defenses")
        skill.SkillType = SkillType.Enchantment.value
        skill.TargetAllegiance = Skilltarget.Self.value
        skill.Nature = SkillNature.Buff.value
        self.skill_data[skill.SkillID] = skill

        skill = self.CustomSkill()
        skill.SkillID = GLOBAL_CACHE.Skill.GetID("Critical_Eye")
        skill.SkillType = SkillType.Skill.value
        skill.TargetAllegiance = Skilltarget.Self.value
        skill.Nature = SkillNature.Buff.value
        skill.Conditions.IsOutOfCombat = True
        self.skill_data[skill.SkillID] = skill

        skill = self.CustomSkill()
        skill.SkillID = GLOBAL_CACHE.Skill.GetID("Critical_Strike")
        skill.SkillType = SkillType.Attack.value
        skill.TargetAllegiance = Skilltarget.Enemy.value
        skill.Nature = SkillNature.Offensive.value
        self.skill_data[skill.SkillID] = skill

        skill = self.CustomSkill()
        skill.SkillID = GLOBAL_CACHE.Skill.GetID("Dark_Apostasy")
        skill.SkillType = SkillType.Enchantment.value
        skill.TargetAllegiance = Skilltarget.Self.value
        skill.Nature = SkillNature.Buff.value
        self.skill_data[skill.SkillID] = skill

        skill = self.CustomSkill()
        skill.SkillID = GLOBAL_CACHE.Skill.GetID("Deadly_Haste")
        skill.SkillType = SkillType.Enchantment.value
        skill.TargetAllegiance = Skilltarget.Self.value
        skill.Nature = SkillNature.Buff.value
        skill.Conditions.IsOutOfCombat = True
        self.skill_data[skill.SkillID] = skill

        skill = self.CustomSkill()
        skill.SkillID = GLOBAL_CACHE.Skill.GetID("Locusts_Fury")
        skill.SkillType = SkillType.Enchantment.value
        skill.TargetAllegiance = Skilltarget.Self.value
        skill.Nature = SkillNature.Buff.value
        skill.Conditions.IsOutOfCombat = True
        self.skill_data[skill.SkillID] = skill

        skill = self.CustomSkill()
        skill.SkillID = GLOBAL_CACHE.Skill.GetID("Malicious_Strike")
        skill.SkillType = SkillType.Attack.value
        skill.TargetAllegiance = Skilltarget.Enemy.value
        skill.Nature = SkillNature.Offensive.value
        skill.Conditions.HasCondition = True
        self.skill_data[skill.SkillID] = skill

        skill = self.CustomSkill()
        skill.SkillID = GLOBAL_CACHE.Skill.GetID("Palm_Strike")
        skill.SkillType = SkillType.Skill.value
        skill.TargetAllegiance = Skilltarget.Enemy.value
        skill.Nature = SkillNature.Offensive.value
        self.skill_data[skill.SkillID] = skill

        skill = self.CustomSkill()
        skill.SkillID = GLOBAL_CACHE.Skill.GetID("Seeping_Wound")
        skill.SkillType = SkillType.Attack.value
        skill.TargetAllegiance = Skilltarget.Enemy.value
        skill.Nature = SkillNature.Offensive.value
        skill.Conditions.HasCondition = True
        self.skill_data[skill.SkillID] = skill

        skill = self.CustomSkill()
        skill.SkillID = GLOBAL_CACHE.Skill.GetID("Sharpen_Daggers")
        skill.SkillType = SkillType.Enchantment.value
        skill.TargetAllegiance = Skilltarget.Self.value
        skill.Nature = SkillNature.Buff.value
        skill.Conditions.IsOutOfCombat = True
        self.skill_data[skill.SkillID] = skill

        skill = self.CustomSkill()
        skill.SkillID = GLOBAL_CACHE.Skill.GetID("Shattering_Assault")
        skill.SkillType = SkillType.Attack.value
        skill.TargetAllegiance = Skilltarget.Enemy.value
        skill.Nature = SkillNature.Enchantment_Removal.value
        skill.Conditions.HasEnchantment = True
        self.skill_data[skill.SkillID] = skill

        skill = self.CustomSkill()
        skill.SkillID = GLOBAL_CACHE.Skill.GetID("Twisting_Fangs")
        skill.SkillType = SkillType.Attack.value
        skill.TargetAllegiance = Skilltarget.Enemy.value
        skill.Nature = SkillNature.Offensive.value
        self.skill_data[skill.SkillID] = skill

        skill = self.CustomSkill()
        skill.SkillID = GLOBAL_CACHE.Skill.GetID("Unsuspecting_Strike")
        skill.SkillType = SkillType.Attack.value
        skill.TargetAllegiance = Skilltarget.Enemy.value
        skill.Nature = SkillNature.Offensive.value
        self.skill_data[skill.SkillID] = skill

        skill = self.CustomSkill()
        skill.SkillID = GLOBAL_CACHE.Skill.GetID("Way_of_the_Assassin")
        skill.SkillType = SkillType.Stance.value
        skill.TargetAllegiance = Skilltarget.Self.value
        skill.Nature = SkillNature.Buff.value
        skill.Conditions.IsOutOfCombat = True
        self.skill_data[skill.SkillID] = skill

        skill = self.CustomSkill()
        skill.SkillID = GLOBAL_CACHE.Skill.GetID("Way_of_the_Master")
        skill.SkillType = SkillType.Enchantment.value
        skill.TargetAllegiance = Skilltarget.Self.value
        skill.Nature = SkillNature.Buff.value
        skill.Conditions.IsOutOfCombat = True
        self.skill_data[skill.SkillID] = skill

        #ASSASSIN DAGGER MASTERY
        skill = self.CustomSkill()
        skill.SkillID = GLOBAL_CACHE.Skill.GetID("Black_Mantis_Thrust")
        skill.SkillType = SkillType.Attack.value
        skill.TargetAllegiance = Skilltarget.Enemy.value
        skill.Nature = SkillNature.Offensive.value
        skill.Conditions.HasHex = True
        self.skill_data[skill.SkillID] = skill

        skill = self.CustomSkill()
        skill.SkillID = GLOBAL_CACHE.Skill.GetID("Black_Spider_Strike")
        skill.SkillType = SkillType.Attack.value
        skill.TargetAllegiance = Skilltarget.Enemy.value
        skill.Nature = SkillNature.Offensive.value
        skill.Conditions.HasHex = True
        self.skill_data[skill.SkillID] = skill

        skill = self.CustomSkill()
        skill.SkillID = GLOBAL_CACHE.Skill.GetID("Blades_of_Steel")
        skill.SkillType = SkillType.Attack.value
        skill.TargetAllegiance = Skilltarget.Enemy.value
        skill.Nature = SkillNature.Offensive.value
        self.skill_data[skill.SkillID] = skill

        skill = self.CustomSkill()
        skill.SkillID = GLOBAL_CACHE.Skill.GetID("Desperate_Strike")
        skill.SkillType = SkillType.Attack.value
        skill.TargetAllegiance = Skilltarget.Enemy.value
        skill.Nature = SkillNature.Offensive.value
        skill.Conditions.LessLife = 0.8
        skill.Conditions.UniqueProperty = True
        self.skill_data[skill.SkillID] = skill

        skill = self.CustomSkill()
        skill.SkillID = GLOBAL_CACHE.Skill.GetID("Disrupting_Stab")
        skill.SkillType = SkillType.Attack.value
        skill.TargetAllegiance = Skilltarget.EnemyCastingSpell.value
        skill.Nature = SkillNature.Interrupt.value
        skill.Conditions.IsCasting = True
        self.skill_data[skill.SkillID] = skill

        skill = self.CustomSkill()
        skill.SkillID = GLOBAL_CACHE.Skill.GetID("Exhausting_Assault")
        skill.SkillType = SkillType.Attack.value
        skill.TargetAllegiance = Skilltarget.EnemyCasting.value
        skill.Nature = SkillNature.Interrupt.value
        skill.Conditions.IsCasting = True
        self.skill_data[skill.SkillID] = skill

        skill = self.CustomSkill()
        skill.SkillID = GLOBAL_CACHE.Skill.GetID("Falling_Lotus_Strike")
        skill.SkillType = SkillType.Attack.value
        skill.TargetAllegiance = Skilltarget.Enemy.value
        skill.Nature = SkillNature.Offensive.value
        skill.Conditions.IsKnockedDown = True
        self.skill_data[skill.SkillID] = skill

        skill = self.CustomSkill()
        skill.SkillID = GLOBAL_CACHE.Skill.GetID("Falling_Spider")
        skill.SkillType = SkillType.Attack.value
        skill.TargetAllegiance = Skilltarget.Enemy.value
        skill.Nature = SkillNature.Offensive.value
        skill.Conditions.IsKnockedDown = True
        self.skill_data[skill.SkillID] = skill

        skill = self.CustomSkill()
        skill.SkillID = GLOBAL_CACHE.Skill.GetID("Flashing_Blades")
        skill.SkillType = SkillType.Stance.value
        skill.TargetAllegiance = Skilltarget.Self.value
        skill.Nature = SkillNature.Buff.value
        self.skill_data[skill.SkillID] = skill

        skill = self.CustomSkill()
        skill.SkillID = GLOBAL_CACHE.Skill.GetID("Fox_Fangs")
        skill.SkillType = SkillType.Attack.value
        skill.TargetAllegiance = Skilltarget.Enemy.value
        skill.Nature = SkillNature.Offensive.value
        self.skill_data[skill.SkillID] = skill

        skill = self.CustomSkill()
        skill.SkillID = GLOBAL_CACHE.Skill.GetID("Foxs_Promise")
        skill.SkillType = SkillType.Enchantment.value
        skill.TargetAllegiance = Skilltarget.Self.value
        skill.Nature = SkillNature.Buff.value
        self.skill_data[skill.SkillID] = skill

        skill = self.CustomSkill()
        skill.SkillID = GLOBAL_CACHE.Skill.GetID("Golden_Fang_Strike")
        skill.SkillType = SkillType.Attack.value
        skill.TargetAllegiance = Skilltarget.Enemy.value
        skill.Nature = SkillNature.Offensive.value
        skill.Conditions.UniqueProperty = True
        self.skill_data[skill.SkillID] = skill

        skill = self.CustomSkill()
        skill.SkillID = GLOBAL_CACHE.Skill.GetID("Golden_Fox_Strike")
        skill.SkillType = SkillType.Attack.value
        skill.TargetAllegiance = Skilltarget.Enemy.value
        skill.Nature = SkillNature.Offensive.value
        skill.Conditions.UniqueProperty = True
        self.skill_data[skill.SkillID] = skill

        skill = self.CustomSkill()
        skill.SkillID = GLOBAL_CACHE.Skill.GetID("Golden_Lotus_Strike")
        skill.SkillType = SkillType.Attack.value
        skill.TargetAllegiance = Skilltarget.Enemy.value
        skill.Nature = SkillNature.Offensive.value
        skill.Conditions.UniqueProperty = True
        self.skill_data[skill.SkillID] = skill

        skill = self.CustomSkill()
        skill.SkillID = GLOBAL_CACHE.Skill.GetID("Golden_Phoenix_Strike")
        skill.SkillType = SkillType.Attack.value
        skill.TargetAllegiance = Skilltarget.Enemy.value
        skill.Nature = SkillNature.Offensive.value
        skill.Conditions.UniqueProperty = True
        self.skill_data[skill.SkillID] = skill

        skill = self.CustomSkill()
        skill.SkillID = GLOBAL_CACHE.Skill.GetID("Golden_Skull_Strike")
        skill.SkillType = SkillType.Attack.value
        skill.TargetAllegiance = Skilltarget.Enemy.value
        skill.Nature = SkillNature.Offensive.value
        skill.Conditions.UniqueProperty = True
        self.skill_data[skill.SkillID] = skill

        skill = self.CustomSkill()
        skill.SkillID = GLOBAL_CACHE.Skill.GetID("Horns_of_the_Ox")
        skill.SkillType = SkillType.Attack.value
        skill.TargetAllegiance = Skilltarget.Enemy.value
        skill.Nature = SkillNature.Offensive.value
        self.skill_data[skill.SkillID] = skill

        skill = self.CustomSkill()
        skill.SkillID = GLOBAL_CACHE.Skill.GetID("Jagged_Strike")
        skill.SkillType = SkillType.Attack.value
        skill.TargetAllegiance = Skilltarget.Enemy.value
        skill.Nature = SkillNature.Offensive.value
        self.skill_data[skill.SkillID] = skill

        skill = self.CustomSkill()
        skill.SkillID = GLOBAL_CACHE.Skill.GetID("Jungle_Strike")
        skill.SkillType = SkillType.Attack.value
        skill.TargetAllegiance = Skilltarget.Enemy.value
        skill.Nature = SkillNature.Offensive.value
        self.skill_data[skill.SkillID] = skill

        skill = self.CustomSkill()
        skill.SkillID = GLOBAL_CACHE.Skill.GetID("Leaping_Mantis_Sting")
        skill.SkillType = SkillType.Attack.value
        skill.TargetAllegiance = Skilltarget.Enemy.value
        skill.Nature = SkillNature.Offensive.value
        skill.Conditions.IsMoving = True
        self.skill_data[skill.SkillID] = skill

        skill = self.CustomSkill()
        skill.SkillID = GLOBAL_CACHE.Skill.GetID("Lotus_Strike")
        skill.SkillType = SkillType.Attack.value
        skill.TargetAllegiance = Skilltarget.Enemy.value
        skill.Nature = SkillNature.Offensive.value
        self.skill_data[skill.SkillID] = skill

        skill = self.CustomSkill()
        skill.SkillID = GLOBAL_CACHE.Skill.GetID("Moebius_Strike")
        skill.SkillType = SkillType.Attack.value
        skill.TargetAllegiance = Skilltarget.Enemy.value
        skill.Nature = SkillNature.Offensive.value
        skill.Conditions.LessLife = 0.5
        self.skill_data[skill.SkillID] = skill

        skill = self.CustomSkill()
        skill.SkillID = GLOBAL_CACHE.Skill.GetID("Nine_Tail_Strike")
        skill.SkillType = SkillType.Attack.value
        skill.TargetAllegiance = Skilltarget.Enemy.value
        skill.Nature = SkillNature.Offensive.value
        self.skill_data[skill.SkillID] = skill

        skill = self.CustomSkill()
        skill.SkillID = GLOBAL_CACHE.Skill.GetID("Repeating_Strike")
        skill.SkillType = SkillType.Attack.value
        skill.TargetAllegiance = Skilltarget.Enemy.value
        skill.Nature = SkillNature.Offensive.value
        self.skill_data[skill.SkillID] = skill

        skill = self.CustomSkill()
        skill.SkillID = GLOBAL_CACHE.Skill.GetID("Temple_Strike")
        skill.SkillType = SkillType.Attack.value
        skill.TargetAllegiance = Skilltarget.EnemyCastingSpell.value
        skill.Nature = SkillNature.Interrupt.value
        skill.Conditions.IsCasting = True
        self.skill_data[skill.SkillID] = skill

        skill = self.CustomSkill()
        skill.SkillID = GLOBAL_CACHE.Skill.GetID("Trampling_Ox")
        skill.SkillType = SkillType.Attack.value
        skill.TargetAllegiance = Skilltarget.Enemy.value
        skill.Nature = SkillNature.Offensive.value
        skill.Conditions.HasCrippled = True
        self.skill_data[skill.SkillID] = skill

        skill = self.CustomSkill()
        skill.SkillID = GLOBAL_CACHE.Skill.GetID("Wild_Strike")
        skill.SkillType = SkillType.Attack.value
        skill.TargetAllegiance = Skilltarget.Enemy.value
        skill.Nature = SkillNature.Offensive.value
        self.skill_data[skill.SkillID] = skill

        #ASSASSIN DEADLY ARTS
        skill = self.CustomSkill()
        skill.SkillID = GLOBAL_CACHE.Skill.GetID("Assassins_Promise")
        skill.SkillType = SkillType.Hex.value
        skill.TargetAllegiance = Skilltarget.Enemy.value
        skill.Nature = SkillNature.Offensive.value
        self.skill_data[skill.SkillID] = skill

        skill = self.CustomSkill()
        skill.SkillID = GLOBAL_CACHE.Skill.GetID("Augury_of_Death")
        skill.SkillType = SkillType.Hex.value
        skill.TargetAllegiance = Skilltarget.Enemy.value
        skill.Nature = SkillNature.Offensive.value
        self.skill_data[skill.SkillID] = skill

        skill = self.CustomSkill()
        skill.SkillID = GLOBAL_CACHE.Skill.GetID("Crippling_Dagger")
        skill.SkillType = SkillType.Spell.value
        skill.TargetAllegiance = Skilltarget.Enemy.value
        skill.Nature = SkillNature.Offensive.value
        skill.Conditions.IsMoving = True
        self.skill_data[skill.SkillID] = skill

        skill = self.CustomSkill()
        skill.SkillID = GLOBAL_CACHE.Skill.GetID("Dancing_Daggers")
        skill.SkillType = SkillType.Spell.value
        skill.TargetAllegiance = Skilltarget.Enemy.value
        skill.Nature = SkillNature.Offensive.value
        self.skill_data[skill.SkillID] = skill

        skill = self.CustomSkill()
        skill.SkillID = GLOBAL_CACHE.Skill.GetID("Dark_Prison")
        skill.SkillType = SkillType.Spell.value
        skill.TargetAllegiance = Skilltarget.Enemy.value
        skill.Nature = SkillNature.Offensive.value
        self.skill_data[skill.SkillID] = skill

        skill = self.CustomSkill()
        skill.SkillID = GLOBAL_CACHE.Skill.GetID("Deadly_Paradox")
        skill.SkillType = SkillType.Stance.value
        skill.TargetAllegiance = Skilltarget.Self.value
        skill.Nature = SkillNature.Buff.value
        skill.Conditions.IsOutOfCombat = True
        self.skill_data[skill.SkillID] = skill

        skill = self.CustomSkill()
        skill.SkillID = GLOBAL_CACHE.Skill.GetID("Disrupting_Dagger")
        skill.SkillType = SkillType.Spell.value
        skill.TargetAllegiance = Skilltarget.EnemyCasting.value
        skill.Nature = SkillNature.Interrupt.value
        skill.Conditions.IsCasting = True
        self.skill_data[skill.SkillID] = skill

        skill = self.CustomSkill()
        skill.SkillID = GLOBAL_CACHE.Skill.GetID("Enduring_Toxin")
        skill.SkillType = SkillType.Hex.value
        skill.TargetAllegiance = Skilltarget.Enemy.value
        skill.Nature = SkillNature.Offensive.value
        self.skill_data[skill.SkillID] = skill

        skill = self.CustomSkill()
        skill.SkillID = GLOBAL_CACHE.Skill.GetID("Entangling_Asp")
        skill.SkillType = SkillType.Spell.value
        skill.TargetAllegiance = Skilltarget.Enemy.value
        skill.Nature = SkillNature.Offensive.value
        self.skill_data[skill.SkillID] = skill

        skill = self.CustomSkill()
        skill.SkillID = GLOBAL_CACHE.Skill.GetID("Expose_Defenses")
        skill.SkillType = SkillType.Hex.value
        skill.TargetAllegiance = Skilltarget.Enemy.value
        skill.Nature = SkillNature.Offensive.value
        self.skill_data[skill.SkillID] = skill

        skill = self.CustomSkill()
        skill.SkillID = GLOBAL_CACHE.Skill.GetID("Expunge_Enchantments")
        skill.SkillType = SkillType.Skill.value
        skill.TargetAllegiance = Skilltarget.Enemy.value
        skill.Nature = SkillNature.Enchantment_Removal.value
        skill.Conditions.HasEnchantment = True
        self.skill_data[skill.SkillID] = skill

        skill = self.CustomSkill()
        skill.SkillID = GLOBAL_CACHE.Skill.GetID("Impale")
        skill.SkillType = SkillType.Skill.value
        skill.TargetAllegiance = Skilltarget.Enemy.value
        skill.Nature = SkillNature.Offensive.value
        self.skill_data[skill.SkillID] = skill

        skill = self.CustomSkill()
        skill.SkillID = GLOBAL_CACHE.Skill.GetID("Iron_Palm")
        skill.SkillType = SkillType.Skill.value
        skill.TargetAllegiance = Skilltarget.Enemy.value
        skill.Nature = SkillNature.Offensive.value
        skill.Conditions.HasCondition = True
        skill.Conditions.HasHex = True
        skill.Conditions.UniqueProperty = True
        self.skill_data[skill.SkillID] = skill

        skill = self.CustomSkill()
        skill.SkillID = GLOBAL_CACHE.Skill.GetID("Mantis_Touch")
        skill.SkillType = SkillType.Spell.value
        skill.TargetAllegiance = Skilltarget.Enemy.value
        skill.Nature = SkillNature.Offensive.value
        self.skill_data[skill.SkillID] = skill

        skill = self.CustomSkill()
        skill.SkillID = GLOBAL_CACHE.Skill.GetID("Mark_of_Death")
        skill.SkillType = SkillType.Hex.value
        skill.TargetAllegiance = Skilltarget.Enemy.value
        skill.Nature = SkillNature.Offensive.value
        self.skill_data[skill.SkillID] = skill

        skill = self.CustomSkill()
        skill.SkillID = GLOBAL_CACHE.Skill.GetID("Mark_of_Insecurity")
        skill.SkillType = SkillType.Hex.value
        skill.TargetAllegiance = Skilltarget.Enemy.value
        skill.Nature = SkillNature.Offensive.value
        self.skill_data[skill.SkillID] = skill

        skill = self.CustomSkill()
        skill.SkillID = GLOBAL_CACHE.Skill.GetID("Sadists_Signet")
        skill.SkillType = SkillType.Signet.value
        skill.TargetAllegiance = Skilltarget.Enemy.value
        skill.Nature = SkillNature.Healing.value
        skill.Conditions.HasCondition = True
        self.skill_data[skill.SkillID] = skill

        skill = self.CustomSkill()
        skill.SkillID = GLOBAL_CACHE.Skill.GetID("Scorpion_Wire")
        skill.SkillType = SkillType.Hex.value
        skill.TargetAllegiance = Skilltarget.Enemy.value
        skill.Nature = SkillNature.Offensive.value
        self.skill_data[skill.SkillID] = skill

        skill = self.CustomSkill()
        skill.SkillID = GLOBAL_CACHE.Skill.GetID("Shadow_Fang")
        skill.SkillType = SkillType.Hex.value
        skill.TargetAllegiance = Skilltarget.Enemy.value
        skill.Nature = SkillNature.Offensive.value
        self.skill_data[skill.SkillID] = skill

        skill = self.CustomSkill()
        skill.SkillID = GLOBAL_CACHE.Skill.GetID("Shadow_Prison")
        skill.SkillType = SkillType.Hex.value
        skill.TargetAllegiance = Skilltarget.Enemy.value
        skill.Nature = SkillNature.Offensive.value
        self.skill_data[skill.SkillID] = skill

        skill = self.CustomSkill()
        skill.SkillID = GLOBAL_CACHE.Skill.GetID("Shameful_Fear")
        skill.SkillType = SkillType.Hex.value
        skill.TargetAllegiance = Skilltarget.Enemy.value
        skill.Nature = SkillNature.Offensive.value
        self.skill_data[skill.SkillID] = skill

        skill = self.CustomSkill()
        skill.SkillID = GLOBAL_CACHE.Skill.GetID("Shroud_of_Silence")
        skill.SkillType = SkillType.Hex.value
        skill.TargetAllegiance = Skilltarget.Enemy.value
        skill.Nature = SkillNature.Offensive.value
        self.skill_data[skill.SkillID] = skill

        skill = self.CustomSkill()
        skill.SkillID = GLOBAL_CACHE.Skill.GetID("Signet_of_Deadly_Corruption")
        skill.SkillType = SkillType.Signet.value
        skill.TargetAllegiance = Skilltarget.Enemy.value
        skill.Nature = SkillNature.Offensive.value
        skill.Conditions.HasCondition = True
        self.skill_data[skill.SkillID] = skill

        skill = self.CustomSkill()
        skill.SkillID = GLOBAL_CACHE.Skill.GetID("Signet_of_Shadows")
        skill.SkillType = SkillType.Signet.value
        skill.TargetAllegiance = Skilltarget.Enemy.value
        skill.Nature = SkillNature.Offensive.value
        self.skill_data[skill.SkillID] = skill

        skill = self.CustomSkill()
        skill.SkillID = GLOBAL_CACHE.Skill.GetID("Signet_of_Toxic_Shock")
        skill.SkillType = SkillType.Signet.value
        skill.TargetAllegiance = Skilltarget.Enemy.value
        skill.Nature = SkillNature.Offensive.value
        skill.Conditions.HasPoison = True
        self.skill_data[skill.SkillID] = skill

        skill = self.CustomSkill()
        skill.SkillID = GLOBAL_CACHE.Skill.GetID("Siphon_Speed")
        skill.SkillType = SkillType.Hex.value
        skill.TargetAllegiance = Skilltarget.Enemy.value
        skill.Nature = SkillNature.Offensive.value
        skill.Conditions.IsMoving = True
        self.skill_data[skill.SkillID] = skill

        skill = self.CustomSkill()
        skill.SkillID = GLOBAL_CACHE.Skill.GetID("Siphon_Strength")
        skill.SkillType = SkillType.Hex.value
        skill.TargetAllegiance = Skilltarget.Enemy.value
        skill.Nature = SkillNature.Offensive.value
        self.skill_data[skill.SkillID] = skill

        skill = self.CustomSkill()
        skill.SkillID = GLOBAL_CACHE.Skill.GetID("Vampiric_Assault")
        skill.SkillType = SkillType.Attack.value
        skill.TargetAllegiance = Skilltarget.Enemy.value
        skill.Nature = SkillNature.Offensive.value
        self.skill_data[skill.SkillID] = skill

        skill = self.CustomSkill()
        skill.SkillID = GLOBAL_CACHE.Skill.GetID("Way_of_the_Empty_Palm")
        skill.SkillType = SkillType.Enchantment.value
        skill.TargetAllegiance = Skilltarget.Self.value
        skill.Nature = SkillNature.Buff.value
        skill.Conditions.IsOutOfCombat = True
        self.skill_data[skill.SkillID] = skill

        #ASSASSIN SHADOW ARTS
        skill = self.CustomSkill()
        skill.SkillID = GLOBAL_CACHE.Skill.GetID("Beguiling_Haze")
        skill.SkillType = SkillType.Spell.value
        skill.TargetAllegiance = Skilltarget.EnemyCaster.value
        skill.Nature = SkillNature.Offensive.value
        self.skill_data[skill.SkillID] = skill

        skill = self.CustomSkill()
        skill.SkillID = GLOBAL_CACHE.Skill.GetID("Blinding_Powder")
        skill.SkillType = SkillType.Spell.value
        skill.TargetAllegiance = Skilltarget.Enemy.value
        skill.Nature = SkillNature.Offensive.value
        self.skill_data[skill.SkillID] = skill

        skill = self.CustomSkill()
        skill.SkillID = GLOBAL_CACHE.Skill.GetID("Caltrops")
        skill.SkillType = SkillType.Spell.value
        skill.TargetAllegiance = Skilltarget.Enemy.value
        skill.Nature = SkillNature.Offensive.value
        self.skill_data[skill.SkillID] = skill

        skill = self.CustomSkill()
        skill.SkillID = GLOBAL_CACHE.Skill.GetID("Dark_Escape")
        skill.SkillType = SkillType.Stance.value
        skill.TargetAllegiance = Skilltarget.Self.value
        skill.Nature = SkillNature.Buff.value
        self.skill_data[skill.SkillID] = skill

        skill = self.CustomSkill()
        skill.SkillID = GLOBAL_CACHE.Skill.GetID("Deaths_Charge")
        skill.SkillType = SkillType.Spell.value
        skill.TargetAllegiance = Skilltarget.Enemy.value
        skill.Nature = SkillNature.Offensive.value
        self.skill_data[skill.SkillID] = skill

        skill = self.CustomSkill()
        skill.SkillID = GLOBAL_CACHE.Skill.GetID("Deaths_Retreat")
        skill.SkillType = SkillType.Spell.value
        skill.TargetAllegiance = Skilltarget.OtherAlly.value
        skill.Nature = SkillNature.Healing.value
        skill.Conditions.UniqueProperty = True
        self.skill_data[skill.SkillID] = skill

        skill = self.CustomSkill()
        skill.SkillID = GLOBAL_CACHE.Skill.GetID("Feigned_Neutrality")
        skill.SkillType = SkillType.Enchantment.value
        skill.TargetAllegiance = Skilltarget.Self.value
        skill.Nature = SkillNature.Buff.value
        self.skill_data[skill.SkillID] = skill

        skill = self.CustomSkill()
        skill.SkillID = GLOBAL_CACHE.Skill.GetID("Heart_of_Shadow")
        skill.SkillType = SkillType.Spell.value
        skill.TargetAllegiance = Skilltarget.Enemy.value
        skill.Nature = SkillNature.Healing.value
        self.skill_data[skill.SkillID] = skill

        skill = self.CustomSkill()
        skill.SkillID = GLOBAL_CACHE.Skill.GetID("Hidden_Caltrops")
        skill.SkillType = SkillType.Hex.value
        skill.TargetAllegiance = Skilltarget.Enemy.value
        skill.Nature = SkillNature.Offensive.value
        self.skill_data[skill.SkillID] = skill

        skill = self.CustomSkill()
        skill.SkillID = GLOBAL_CACHE.Skill.GetID("Mirrored_Stance")
        skill.SkillType = SkillType.Hex.value
        skill.TargetAllegiance = Skilltarget.Enemy.value
        skill.Nature = SkillNature.Offensive.value
        self.skill_data[skill.SkillID] = skill

        skill = self.CustomSkill()
        skill.SkillID = GLOBAL_CACHE.Skill.GetID("Return")
        skill.SkillType = SkillType.Spell.value
        skill.TargetAllegiance = Skilltarget.OtherAlly.value
        skill.Nature = SkillNature.Buff.value
        skill.Conditions.TargetingStrict = True
        self.skill_data[skill.SkillID] = skill

        skill = self.CustomSkill()
        skill.SkillID = GLOBAL_CACHE.Skill.GetID("Shadow_Form")
        skill.SkillType = SkillType.Enchantment.value
        skill.TargetAllegiance = Skilltarget.Self.value
        skill.Nature = SkillNature.Buff.value
        skill.Conditions.IsOutOfCombat = True
        self.skill_data[skill.SkillID] = skill

        skill = self.CustomSkill()
        skill.SkillID = GLOBAL_CACHE.Skill.GetID("Shadow_Refuge")
        skill.SkillType = SkillType.Enchantment.value
        skill.TargetAllegiance = Skilltarget.Self.value
        skill.Nature = SkillNature.Buff.value
        self.skill_data[skill.SkillID] = skill

        skill = self.CustomSkill()
        skill.SkillID = GLOBAL_CACHE.Skill.GetID("Shadow_Shroud")
        skill.SkillType = SkillType.Hex.value
        skill.TargetAllegiance = Skilltarget.Enemy.value
        skill.Nature = SkillNature.Offensive.value
        self.skill_data[skill.SkillID] = skill

        skill = self.CustomSkill()
        skill.SkillID = GLOBAL_CACHE.Skill.GetID("Shadow_of_Haste")
        skill.SkillType = SkillType.Stance.value
        skill.TargetAllegiance = Skilltarget.Self.value
        skill.Nature = SkillNature.Buff.value
        self.skill_data[skill.SkillID] = skill

        skill = self.CustomSkill()
        skill.SkillID = GLOBAL_CACHE.Skill.GetID("Shadowy_Burden")
        skill.SkillType = SkillType.Hex.value
        skill.TargetAllegiance = Skilltarget.Enemy.value
        skill.Nature = SkillNature.Offensive.value
        self.skill_data[skill.SkillID] = skill

        skill = self.CustomSkill()
        skill.SkillID = GLOBAL_CACHE.Skill.GetID("Shroud_of_Distress")
        skill.SkillType = SkillType.Enchantment.value
        skill.TargetAllegiance = Skilltarget.Self.value
        skill.Nature = SkillNature.Buff.value
        skill.Conditions.LessLife = 0.5
        skill.Conditions.IsOutOfCombat = True
        self.skill_data[skill.SkillID] = skill

        skill = self.CustomSkill()
        skill.SkillID = GLOBAL_CACHE.Skill.GetID("Smoke_Powder_Defense")
        skill.SkillType = SkillType.Stance.value
        skill.TargetAllegiance = Skilltarget.Self.value
        skill.Nature = SkillNature.Buff.value
        self.skill_data[skill.SkillID] = skill

        skill = self.CustomSkill()
        skill.SkillID = GLOBAL_CACHE.Skill.GetID("Unseen_Fury")
        skill.SkillType = SkillType.Stance.value
        skill.TargetAllegiance = Skilltarget.Self.value
        skill.Nature = SkillNature.Offensive.value
        skill.Conditions.IsOutOfCombat = True
        self.skill_data[skill.SkillID] = skill

        skill = self.CustomSkill()
        skill.SkillID = GLOBAL_CACHE.Skill.GetID("Vipers_Defense")
        skill.SkillType = SkillType.Spell.value
        skill.TargetAllegiance = Skilltarget.Enemy.value
        skill.Nature = SkillNature.Offensive.value
        self.skill_data[skill.SkillID] = skill

        skill = self.CustomSkill()
        skill.SkillID = GLOBAL_CACHE.Skill.GetID("Way_of_Perfection")
        skill.SkillType = SkillType.Enchantment.value
        skill.TargetAllegiance = Skilltarget.Self.value
        skill.Nature = SkillNature.Buff.value
        skill.Conditions.IsOutOfCombat = True
        self.skill_data[skill.SkillID] = skill

        skill = self.CustomSkill()
        skill.SkillID = GLOBAL_CACHE.Skill.GetID("Way_of_the_Fox")
        skill.SkillType = SkillType.Enchantment.value
        skill.TargetAllegiance = Skilltarget.Self.value
        skill.Nature = SkillNature.Buff.value
        self.skill_data[skill.SkillID] = skill

        skill = self.CustomSkill()
        skill.SkillID = GLOBAL_CACHE.Skill.GetID("Way_of_the_Lotus")
        skill.SkillType = SkillType.Enchantment.value
        skill.TargetAllegiance = Skilltarget.Self.value
        skill.Nature = SkillNature.Buff.value
        skill.Conditions.IsOutOfCombat = True
        self.skill_data[skill.SkillID] = skill

        #ASSASSIN NO ATTRIBUTE

        skill = self.CustomSkill()
        skill.SkillID = GLOBAL_CACHE.Skill.GetID("Assault_Enchantments")
        skill.SkillType = SkillType.Skill.value
        skill.TargetAllegiance = Skilltarget.Enemy.value
        skill.Nature = SkillNature.Enchantment_Removal.value
        skill.Conditions.HasEnchantment = True
        self.skill_data[skill.SkillID] = skill

        skill = self.CustomSkill()
        skill.SkillID = GLOBAL_CACHE.Skill.GetID("Aura_of_Displacement")
        skill.SkillType = SkillType.Enchantment.value
        skill.TargetAllegiance = Skilltarget.Enemy.value
        skill.Nature = SkillNature.Buff.value
        self.skill_data[skill.SkillID] = skill

        skill = self.CustomSkill()
        skill.SkillID = GLOBAL_CACHE.Skill.GetID("Dash")
        skill.SkillType = SkillType.Stance.value
        skill.TargetAllegiance = Skilltarget.Self.value
        skill.Nature = SkillNature.Buff.value
        skill.Conditions.IsOutOfCombat = True
        self.skill_data[skill.SkillID] = skill

        skill = self.CustomSkill()
        skill.SkillID = GLOBAL_CACHE.Skill.GetID("Lift_Enchantment")
        skill.SkillType = SkillType.Skill.value
        skill.TargetAllegiance = Skilltarget.Enemy.value
        skill.Nature = SkillNature.Enchantment_Removal.value
        skill.Conditions.HasEnchantment = True
        skill.Conditions.IsKnockedDown = True
        self.skill_data[skill.SkillID] = skill

        skill = self.CustomSkill()
        skill.SkillID = GLOBAL_CACHE.Skill.GetID("Mark_of_Instability")
        skill.SkillType = SkillType.Hex.value
        skill.TargetAllegiance = Skilltarget.Self.value
        skill.Nature = SkillNature.Buff.value
        self.skill_data[skill.SkillID] = skill

        skill = self.CustomSkill()
        skill.SkillID = GLOBAL_CACHE.Skill.GetID("Recall")
        skill.SkillType = SkillType.Enchantment.value
        skill.TargetAllegiance = Skilltarget.OtherAlly.value
        skill.Nature = SkillNature.Buff.value
        skill.Conditions.UniqueProperty = True
        skill.Conditions.TargetingStrict = True
        self.skill_data[skill.SkillID] = skill

        skill = self.CustomSkill()
        skill.SkillID = GLOBAL_CACHE.Skill.GetID("Shadow_Meld")
        skill.SkillType = SkillType.Enchantment.value
        skill.TargetAllegiance = Skilltarget.OtherAlly.value
        skill.Nature = SkillNature.Buff.value
        skill.Conditions.UniqueProperty = True
        skill.Conditions.TargetingStrict = True
        self.skill_data[skill.SkillID] = skill

        skill = self.CustomSkill()
        skill.SkillID = GLOBAL_CACHE.Skill.GetID("Shadow_Walk")
        skill.SkillType = SkillType.Stance.value
        skill.TargetAllegiance = Skilltarget.Enemy.value
        skill.Nature = SkillNature.Offensive.value
        self.skill_data[skill.SkillID] = skill

        skill = self.CustomSkill()
        skill.SkillID = GLOBAL_CACHE.Skill.GetID("Signet_of_Malice")
        skill.SkillType = SkillType.Signet.value
        skill.TargetAllegiance = Skilltarget.Enemy.value
        skill.Nature = SkillNature.Offensive.value
        skill.Conditions.HasCondition = True
        self.skill_data[skill.SkillID] = skill

        skill = self.CustomSkill()
        skill.SkillID = GLOBAL_CACHE.Skill.GetID("Signet_of_Twilight")
        skill.SkillType = SkillType.Signet.value
        skill.TargetAllegiance = Skilltarget.Enemy.value
        skill.Nature = SkillNature.Enchantment_Removal.value
        skill.Conditions.HasEnchantment = True
        skill.Conditions.HasHex = True
        self.skill_data[skill.SkillID] = skill

        skill = self.CustomSkill()
        skill.SkillID = GLOBAL_CACHE.Skill.GetID("Spirit_Walk")
        skill.SkillType = SkillType.Spell.value
        skill.TargetAllegiance = Skilltarget.Spirit.value
        skill.Nature = SkillNature.Offensive.value
        self.skill_data[skill.SkillID] = skill

        skill = self.CustomSkill()
        skill.SkillID = GLOBAL_CACHE.Skill.GetID("Swap")
        skill.SkillType = SkillType.Spell.value
        skill.TargetAllegiance = Skilltarget.Spirit.value
        skill.Nature = SkillNature.Offensive.value
        self.skill_data[skill.SkillID] = skill

        skill = self.CustomSkill()
        skill.SkillID = GLOBAL_CACHE.Skill.GetID("Wastrels_Collapse")
        skill.SkillType = SkillType.Skill.value
        skill.TargetAllegiance = Skilltarget.Enemy.value
        skill.Nature = SkillNature.Offensive.value
        skill.Conditions.IsCasting = False
        self.skill_data[skill.SkillID] = skill

        #RITUALIST SPAWNING POWER
        skill = self.CustomSkill()
        skill.SkillID = GLOBAL_CACHE.Skill.GetID("Anguished_Was_Lingwah")
        skill.SkillType = SkillType.ItemSpell.value
        skill.TargetAllegiance = Skilltarget.Self.value
        skill.Nature = SkillNature.Buff.value
        skill.Conditions.IsOutOfCombat = True
        self.skill_data[skill.SkillID] = skill

        skill = self.CustomSkill()
        skill.SkillID = GLOBAL_CACHE.Skill.GetID("Attuned_Was_Songkai")
        skill.SkillType = SkillType.ItemSpell.value
        skill.TargetAllegiance = Skilltarget.Self.value
        skill.Nature = SkillNature.Buff.value
        self.skill_data[skill.SkillID] = skill

        skill = self.CustomSkill()
        skill.SkillID = GLOBAL_CACHE.Skill.GetID("Boon_of_Creation")
        skill.SkillType = SkillType.Enchantment.value
        skill.TargetAllegiance = Skilltarget.Self.value
        skill.Nature = SkillNature.Buff.value
        skill.Conditions.IsOutOfCombat = True
        self.skill_data[skill.SkillID] = skill

        skill = self.CustomSkill()
        skill.SkillID = GLOBAL_CACHE.Skill.GetID("Consume_Soul")
        skill.SkillType = SkillType.Spell.value
        skill.TargetAllegiance = Skilltarget.Enemy.value
        skill.Nature = SkillNature.Offensive.value
        self.skill_data[skill.SkillID] = skill

        skill = self.CustomSkill()
        skill.SkillID = GLOBAL_CACHE.Skill.GetID("Doom")
        skill.SkillType = SkillType.Spell.value
        skill.TargetAllegiance = Skilltarget.Enemy.value
        skill.Nature = SkillNature.Offensive.value
        self.skill_data[skill.SkillID] = skill

        skill = self.CustomSkill()
        skill.SkillID = GLOBAL_CACHE.Skill.GetID("Empowerment")
        skill.SkillType = SkillType.Ritual.value
        skill.TargetAllegiance = Skilltarget.Self.value
        skill.Nature = SkillNature.Buff.value
        self.skill_data[skill.SkillID] = skill

        skill = self.CustomSkill()
        skill.SkillID = GLOBAL_CACHE.Skill.GetID("Energetic_Was_Lee_Sa")
        skill.SkillType = SkillType.ItemSpell.value
        skill.TargetAllegiance = Skilltarget.Self.value
        skill.Nature = SkillNature.Buff.value
        self.skill_data[skill.SkillID] = skill

        skill = self.CustomSkill()
        skill.SkillID = GLOBAL_CACHE.Skill.GetID("Explosive_Growth")
        skill.SkillType = SkillType.Enchantment.value
        skill.TargetAllegiance = Skilltarget.Self.value
        skill.Nature = SkillNature.Buff.value
        skill.Conditions.IsOutOfCombat = True
        self.skill_data[skill.SkillID] = skill

        skill = self.CustomSkill()
        skill.SkillID = GLOBAL_CACHE.Skill.GetID("Feast_of_Souls")
        skill.SkillType = SkillType.Spell.value
        skill.TargetAllegiance = Skilltarget.Self.value
        skill.Nature = SkillNature.Healing.value
        skill.Conditions.LessLife = 0.75
        skill.Conditions.IsPartyWide = True
        skill.Conditions.PartyWideArea = Range.Nearby.value
        self.skill_data[skill.SkillID] = skill

        skill = self.CustomSkill()
        skill.SkillID = GLOBAL_CACHE.Skill.GetID("Ghostly_Haste")
        skill.SkillType = SkillType.Enchantment.value
        skill.TargetAllegiance = Skilltarget.Self.value
        skill.Nature = SkillNature.Buff.value
        self.skill_data[skill.SkillID] = skill

        skill = self.CustomSkill()
        skill.SkillID = GLOBAL_CACHE.Skill.GetID("Reclaim_Essence")
        skill.SkillType = SkillType.Spell.value
        skill.TargetAllegiance = Skilltarget.Self.value
        skill.Nature = SkillNature.EnergyBuff.value
        skill.Conditions.LessEnergy = 0.3
        self.skill_data[skill.SkillID] = skill

        skill = self.CustomSkill()
        skill.SkillID = GLOBAL_CACHE.Skill.GetID("Renewing_Memories")
        skill.SkillType = SkillType.Enchantment.value
        skill.TargetAllegiance = Skilltarget.Self.value
        skill.Nature = SkillNature.Buff.value
        skill.Conditions.IsHoldingItem = True
        skill.Conditions.IsOutOfCombat = True
        self.skill_data[skill.SkillID] = skill

        skill = self.CustomSkill()
        skill.SkillID = GLOBAL_CACHE.Skill.GetID("Ritual_Lord")
        skill.SkillType = SkillType.Skill.value
        skill.TargetAllegiance = Skilltarget.Self.value
        skill.Nature = SkillNature.Buff.value
        skill.Conditions.SacrificeHealth = 0.2
        self.skill_data[skill.SkillID] = skill

        skill = self.CustomSkill()
        skill.SkillID = GLOBAL_CACHE.Skill.GetID("Rupture_Soul")
        skill.SkillType = SkillType.Spell.value
        skill.TargetAllegiance = Skilltarget.Spirit.value
        skill.Nature = SkillNature.Offensive.value
        self.skill_data[skill.SkillID] = skill

        skill = self.CustomSkill()
        skill.SkillID = GLOBAL_CACHE.Skill.GetID("Sight_Beyond_Sight")
        skill.SkillType = SkillType.Enchantment.value
        skill.TargetAllegiance = Skilltarget.Self.value
        skill.Nature = SkillNature.Buff.value
        skill.Conditions.IsOutOfCombat = True
        self.skill_data[skill.SkillID] = skill

        skill = self.CustomSkill()
        skill.SkillID = GLOBAL_CACHE.Skill.GetID("Signet_of_Binding")
        skill.SkillType = SkillType.Signet.value
        skill.TargetAllegiance = Skilltarget.Spirit.value
        skill.Nature = SkillNature.Offensive.value
        skill.Conditions.SacrificeHealth = 0.5
        self.skill_data[skill.SkillID] = skill

        skill = self.CustomSkill()
        skill.SkillID = GLOBAL_CACHE.Skill.GetID("Signet_of_Creation")
        skill.SkillType = SkillType.Signet.value
        skill.TargetAllegiance = Skilltarget.Self.value
        skill.Nature = SkillNature.EnergyBuff.value
        skill.Conditions.LessEnergy = 0.75
        self.skill_data[skill.SkillID] = skill

        skill = self.CustomSkill()
        skill.SkillID = GLOBAL_CACHE.Skill.GetID("Soul_Twisting")
        skill.SkillType = SkillType.Skill.value
        skill.TargetAllegiance = Skilltarget.Self.value
        skill.Nature = SkillNature.Buff.value
        skill.Conditions.IsOutOfCombat = True
        self.skill_data[skill.SkillID] = skill

        skill = self.CustomSkill()
        skill.SkillID = GLOBAL_CACHE.Skill.GetID("Spirit_Channeling")
        skill.SkillType = SkillType.Enchantment.value
        skill.TargetAllegiance = Skilltarget.Self.value
        skill.Nature = SkillNature.EnergyBuff.value
        skill.Conditions.LessEnergy = 0.75
        self.skill_data[skill.SkillID] = skill

        skill = self.CustomSkill()
        skill.SkillID = GLOBAL_CACHE.Skill.GetID("Spirit_to_Flesh")
        skill.SkillType = SkillType.Spell.value
        skill.TargetAllegiance = Skilltarget.Spirit.value
        skill.Nature = SkillNature.Healing.value
        skill.Conditions.LessLife = 0.45
        skill.Conditions.IsPartyWide = True
        skill.Conditions.UniqueProperty = True
        skill.Conditions.PartyWideArea = Range.Nearby.value
        self.skill_data[skill.SkillID] = skill

        skill = self.CustomSkill()
        skill.SkillID = GLOBAL_CACHE.Skill.GetID("Spirits_Gift")
        skill.SkillType = SkillType.Enchantment.value
        skill.TargetAllegiance = Skilltarget.Self.value
        skill.Nature = SkillNature.Buff.value
        skill.Conditions.IsOutOfCombat = True
        self.skill_data[skill.SkillID] = skill

        skill = self.CustomSkill()
        skill.SkillID = GLOBAL_CACHE.Skill.GetID("Spirits_Strength")
        skill.SkillType = SkillType.Enchantment.value
        skill.TargetAllegiance = Skilltarget.Self.value
        skill.Nature = SkillNature.Buff.value
        skill.Conditions.IsOutOfCombat = True
        self.skill_data[skill.SkillID] = skill

        skill = self.CustomSkill()
        skill.SkillID = GLOBAL_CACHE.Skill.GetID("Weapon_of_Renewal")
        skill.SkillType = SkillType.WeaponSpell.value
        skill.TargetAllegiance = Skilltarget.AllyMartial.value
        skill.Nature = SkillNature.Buff.value
        skill.Conditions.TargetingStrict = True
        self.skill_data[skill.SkillID] = skill

        skill = self.CustomSkill()
        skill.SkillID = GLOBAL_CACHE.Skill.GetID("Wielders_Remedy")
        skill.SkillType = SkillType.Enchantment.value
        skill.TargetAllegiance = Skilltarget.Self.value
        skill.Nature = SkillNature.Buff.value
        skill.Conditions.IsOutOfCombat = True
        self.skill_data[skill.SkillID] = skill

        skill = self.CustomSkill()
        skill.SkillID = GLOBAL_CACHE.Skill.GetID("Wielders_Zeal")
        skill.SkillType = SkillType.Enchantment.value
        skill.TargetAllegiance = Skilltarget.Self.value
        skill.Nature = SkillNature.Buff.value
        skill.Conditions.IsOutOfCombat = True
        self.skill_data[skill.SkillID] = skill

        #RITUALIST CHANNELLING MAGIC

        skill = self.CustomSkill()
        skill.SkillID = GLOBAL_CACHE.Skill.GetID("Agony")
        skill.SkillType = SkillType.Ritual.value
        skill.TargetAllegiance = Skilltarget.Self.value
        skill.Nature = SkillNature.Offensive.value
        self.skill_data[skill.SkillID] = skill

        skill = self.CustomSkill()
        skill.SkillID = GLOBAL_CACHE.Skill.GetID("Ancestors_Rage")
        skill.SkillType = SkillType.Skill.value
        skill.TargetAllegiance = Skilltarget.Ally.value
        skill.Nature = SkillNature.Offensive.value
        self.skill_data[skill.SkillID] = skill

        skill = self.CustomSkill()
        skill.SkillID = GLOBAL_CACHE.Skill.GetID("Bloodsong")
        skill.SkillType = SkillType.Ritual.value
        skill.TargetAllegiance = Skilltarget.Self.value
        skill.Nature = SkillNature.Offensive.value
        self.skill_data[skill.SkillID] = skill

        skill = self.CustomSkill()
        skill.SkillID = GLOBAL_CACHE.Skill.GetID("Caretakers_Charge")
        skill.SkillType = SkillType.Spell.value
        skill.TargetAllegiance = Skilltarget.Enemy.value
        skill.Nature = SkillNature.Offensive.value
        skill.Conditions.IsHoldingItem = True
        self.skill_data[skill.SkillID] = skill

        skill = self.CustomSkill()
        skill.SkillID = GLOBAL_CACHE.Skill.GetID("Channeled_Strike")
        skill.SkillType = SkillType.Spell.value
        skill.TargetAllegiance = Skilltarget.Enemy.value
        skill.Nature = SkillNature.Offensive.value
        skill.Conditions.IsHoldingItem = True
        self.skill_data[skill.SkillID] = skill

        skill = self.CustomSkill()
        skill.SkillID = GLOBAL_CACHE.Skill.GetID("Clamor_of_Souls")
        skill.SkillType = SkillType.Spell.value
        skill.TargetAllegiance = Skilltarget.Enemy.value
        skill.Nature = SkillNature.Offensive.value
        skill.Conditions.LessEnergy = 0.75
        skill.Conditions.UniqueProperty = True
        self.skill_data[skill.SkillID] = skill

        skill = self.CustomSkill()
        skill.SkillID = GLOBAL_CACHE.Skill.GetID("Cruel_Was_Daoshen")
        skill.SkillType = SkillType.ItemSpell.value
        skill.TargetAllegiance = Skilltarget.Self.value
        skill.Nature = SkillNature.Buff.value
        skill.Conditions.IsOutOfCombat = True
        self.skill_data[skill.SkillID] = skill

        skill = self.CustomSkill()
        skill.SkillID = GLOBAL_CACHE.Skill.GetID("Destruction")
        skill.SkillType = SkillType.Ritual.value
        skill.TargetAllegiance = Skilltarget.Self.value
        skill.Nature = SkillNature.Offensive.value
        skill.Conditions.IsOutOfCombat = True
        self.skill_data[skill.SkillID] = skill

        skill = self.CustomSkill()
        skill.SkillID = GLOBAL_CACHE.Skill.GetID("Destructive_Was_Glaive")
        skill.SkillType = SkillType.ItemSpell.value
        skill.TargetAllegiance = Skilltarget.Self.value
        skill.Nature = SkillNature.Buff.value
        skill.Conditions.IsOutOfCombat = True
        self.skill_data[skill.SkillID] = skill

        skill = self.CustomSkill()
        skill.SkillID = GLOBAL_CACHE.Skill.GetID("Essence_Strike")
        skill.SkillType = SkillType.Spell.value
        skill.TargetAllegiance = Skilltarget.Enemy.value
        skill.Nature = SkillNature.Offensive.value
        skill.Conditions.UniqueProperty = True
        self.skill_data[skill.SkillID] = skill

        skill = self.CustomSkill()
        skill.SkillID = GLOBAL_CACHE.Skill.GetID("Gaze_from_Beyond")
        skill.SkillType = SkillType.Spell.value
        skill.TargetAllegiance = Skilltarget.Enemy.value
        skill.Nature = SkillNature.Offensive.value
        skill.Conditions.UniqueProperty = True
        self.skill_data[skill.SkillID] = skill

        skill = self.CustomSkill()
        skill.SkillID = GLOBAL_CACHE.Skill.GetID("Gaze_of_Fury")
        skill.SkillType = SkillType.Ritual.value
        skill.TargetAllegiance = Skilltarget.Spirit.value
        skill.Nature = SkillNature.Offensive.value
        self.skill_data[skill.SkillID] = skill

        skill = self.CustomSkill()
        skill.SkillID = GLOBAL_CACHE.Skill.GetID("Grasping_Was_Kuurong")
        skill.SkillType = SkillType.ItemSpell.value
        skill.TargetAllegiance = Skilltarget.Self.value
        skill.Nature = SkillNature.Offensive.value
        skill.Conditions.IsOutOfCombat = True
        self.skill_data[skill.SkillID] = skill

        skill = self.CustomSkill()
        skill.SkillID = GLOBAL_CACHE.Skill.GetID("Lamentation")
        skill.SkillType = SkillType.Hex.value
        skill.TargetAllegiance = Skilltarget.Enemy.value
        skill.Nature = SkillNature.Offensive.value
        self.skill_data[skill.SkillID] = skill

        skill = self.CustomSkill()
        skill.SkillID = GLOBAL_CACHE.Skill.GetID("Nightmare_Weapon")
        skill.SkillType = SkillType.WeaponSpell.value
        skill.TargetAllegiance = Skilltarget.AllyMartial.value
        skill.Nature = SkillNature.Buff.value
        self.skill_data[skill.SkillID] = skill

        skill = self.CustomSkill()
        skill.SkillID = GLOBAL_CACHE.Skill.GetID("Offering_of_Spirit")
        skill.SkillType = SkillType.Spell.value
        skill.TargetAllegiance = Skilltarget.Self.value
        skill.Nature = SkillNature.EnergyBuff.value
        skill.Conditions.LessEnergy = 0.75
        skill.Conditions.SacrificeHealth = 0.35
        self.skill_data[skill.SkillID] = skill

        skill = self.CustomSkill()
        skill.SkillID = GLOBAL_CACHE.Skill.GetID("Painful_Bond")
        skill.SkillType = SkillType.Hex.value
        skill.TargetAllegiance = Skilltarget.Enemy.value
        skill.Nature = SkillNature.Offensive.value
        self.skill_data[skill.SkillID] = skill

        skill = self.CustomSkill()
        skill.SkillID = GLOBAL_CACHE.Skill.GetID("Renewing_Surge")
        skill.SkillType = SkillType.Hex.value
        skill.TargetAllegiance = Skilltarget.Enemy.value
        skill.Nature = SkillNature.Offensive.value
        self.skill_data[skill.SkillID] = skill

        skill = self.CustomSkill()
        skill.SkillID = GLOBAL_CACHE.Skill.GetID("Signet_of_Spirits")
        skill.SkillType = SkillType.Signet.value
        skill.TargetAllegiance = Skilltarget.Self.value
        skill.Nature = SkillNature.Offensive.value
        self.skill_data[skill.SkillID] = skill

        skill = self.CustomSkill()
        skill.SkillID = GLOBAL_CACHE.Skill.GetID("Spirit_Boon_Strike")
        skill.SkillType = SkillType.Spell.value
        skill.TargetAllegiance = Skilltarget.Enemy.value
        skill.Nature = SkillNature.Offensive.value
        self.skill_data[skill.SkillID] = skill

        skill = self.CustomSkill()
        skill.SkillID = GLOBAL_CACHE.Skill.GetID("Spirit_Burn")
        skill.SkillType = SkillType.Spell.value
        skill.TargetAllegiance = Skilltarget.Enemy.value
        skill.Nature = SkillNature.Offensive.value
        skill.Conditions.UniqueProperty = True
        self.skill_data[skill.SkillID] = skill

        skill = self.CustomSkill()
        skill.SkillID = GLOBAL_CACHE.Skill.GetID("Spirit_Rift")
        skill.SkillType = SkillType.Spell.value
        skill.TargetAllegiance = Skilltarget.Enemy.value
        skill.Nature = SkillNature.Offensive.value
        self.skill_data[skill.SkillID] = skill

        skill = self.CustomSkill()
        skill.SkillID = GLOBAL_CACHE.Skill.GetID("Spirit_Siphon")
        skill.SkillType = SkillType.Spell.value
        skill.TargetAllegiance = Skilltarget.Self.value
        skill.Nature = SkillNature.EnergyBuff.value
        skill.Conditions.LessEnergy = 0.5
        self.skill_data[skill.SkillID] = skill

        skill = self.CustomSkill()
        skill.SkillID = GLOBAL_CACHE.Skill.GetID("Splinter_Weapon")
        skill.SkillType = SkillType.WeaponSpell.value
        skill.TargetAllegiance = Skilltarget.AllyMartial.value
        skill.Nature = SkillNature.Buff.value
        self.skill_data[skill.SkillID] = skill

        skill = self.CustomSkill()
        skill.SkillID = GLOBAL_CACHE.Skill.GetID("Wailing_Weapon")
        skill.SkillType = SkillType.WeaponSpell.value
        skill.TargetAllegiance = Skilltarget.AllyMartial.value
        skill.Nature = SkillNature.Buff.value
        self.skill_data[skill.SkillID] = skill

        skill = self.CustomSkill()
        skill.SkillID = GLOBAL_CACHE.Skill.GetID("Warmongers_Weapon")
        skill.SkillType = SkillType.WeaponSpell.value
        skill.TargetAllegiance = Skilltarget.AllyMartial.value
        skill.Nature = SkillNature.Buff.value
        self.skill_data[skill.SkillID] = skill

        skill = self.CustomSkill()
        skill.SkillID = GLOBAL_CACHE.Skill.GetID("Weapon_of_Aggression")
        skill.SkillType = SkillType.WeaponSpell.value
        skill.TargetAllegiance = Skilltarget.Self.value
        skill.Nature = SkillNature.Buff.value
        self.skill_data[skill.SkillID] = skill

        skill = self.CustomSkill()
        skill.SkillID = GLOBAL_CACHE.Skill.GetID("Weapon_of_Fury")
        skill.SkillType = SkillType.WeaponSpell.value
        skill.TargetAllegiance = Skilltarget.AllyMartial.value
        skill.Nature = SkillNature.Buff.value
        self.skill_data[skill.SkillID] = skill

        skill = self.CustomSkill()
        skill.SkillID = GLOBAL_CACHE.Skill.GetID("Wielders_Strike")
        skill.SkillType = SkillType.Spell.value
        skill.TargetAllegiance = Skilltarget.Enemy.value
        skill.Nature = SkillNature.Offensive.value
        self.skill_data[skill.SkillID] = skill

        #RITUALIST COMMUNING
        skill = self.CustomSkill()
        skill.SkillID = GLOBAL_CACHE.Skill.GetID("Anguish")
        skill.SkillType = SkillType.Ritual.value
        skill.TargetAllegiance = Skilltarget.Self.value
        skill.Nature = SkillNature.Offensive.value
        self.skill_data[skill.SkillID] = skill

        skill = self.CustomSkill()
        skill.SkillID = GLOBAL_CACHE.Skill.GetID("Armor_of_Unfeeling")
        skill.SkillType = SkillType.Skill.value
        skill.TargetAllegiance = Skilltarget.Spirit.value
        skill.Nature = SkillNature.Neutral.value
        skill.Conditions.IsOutOfCombat = False
        self.skill_data[skill.SkillID] = skill

        skill = self.CustomSkill()
        skill.SkillID = GLOBAL_CACHE.Skill.GetID("Binding_Chains")
        skill.SkillType = SkillType.Hex.value
        skill.TargetAllegiance = Skilltarget.Enemy.value
        skill.Nature = SkillNature.Offensive.value
        self.skill_data[skill.SkillID] = skill

        skill = self.CustomSkill()
        skill.SkillID = GLOBAL_CACHE.Skill.GetID("Brutal_Weapon")
        skill.SkillType = SkillType.WeaponSpell.value
        skill.TargetAllegiance = Skilltarget.AllyMartial.value
        skill.Nature = SkillNature.Buff.value
        skill.Conditions.HasEnchantment = True
        skill.Conditions.UniqueProperty = True
        self.skill_data[skill.SkillID] = skill

        skill = self.CustomSkill()
        skill.SkillID = GLOBAL_CACHE.Skill.GetID("Disenchantment")
        skill.SkillType = SkillType.Ritual.value
        skill.TargetAllegiance = Skilltarget.Self.value
        skill.Nature = SkillNature.Offensive.value
        self.skill_data[skill.SkillID] = skill

        skill = self.CustomSkill()
        skill.SkillID = GLOBAL_CACHE.Skill.GetID("Displacement")
        skill.SkillType = SkillType.Ritual.value
        skill.TargetAllegiance = Skilltarget.Self.value
        skill.Nature = SkillNature.Buff.value
        self.skill_data[skill.SkillID] = skill

        skill = self.CustomSkill()
        skill.SkillID = GLOBAL_CACHE.Skill.GetID("Dissonance")
        skill.SkillType = SkillType.Ritual.value
        skill.TargetAllegiance = Skilltarget.Self.value
        skill.Nature = SkillNature.Offensive.value
        self.skill_data[skill.SkillID] = skill

        skill = self.CustomSkill()
        skill.SkillID = GLOBAL_CACHE.Skill.GetID("Dulled_Weapon")
        skill.SkillType = SkillType.Hex.value
        skill.TargetAllegiance = Skilltarget.EnemyMartial.value
        skill.Nature = SkillNature.Offensive.value
        self.skill_data[skill.SkillID] = skill

        skill = self.CustomSkill()
        skill.SkillID = GLOBAL_CACHE.Skill.GetID("Earthbind")
        skill.SkillType = SkillType.Ritual.value
        skill.TargetAllegiance = Skilltarget.Self.value
        skill.Nature = SkillNature.Buff.value
        self.skill_data[skill.SkillID] = skill

        skill = self.CustomSkill()
        skill.SkillID = GLOBAL_CACHE.Skill.GetID("Ghostly_Weapon")
        skill.SkillType = SkillType.WeaponSpell.value
        skill.TargetAllegiance = Skilltarget.OtherAlly.value
        skill.Nature = SkillNature.Buff.value
        skill.Conditions.TargetingStrict = True
        self.skill_data[skill.SkillID] = skill

        skill = self.CustomSkill()
        skill.SkillID = GLOBAL_CACHE.Skill.GetID("Guided_Weapon")
        skill.SkillType = SkillType.WeaponSpell.value
        skill.TargetAllegiance = Skilltarget.AllyMartial.value
        skill.Nature = SkillNature.Buff.value
        self.skill_data[skill.SkillID] = skill

        skill = self.CustomSkill()
        skill.SkillID = GLOBAL_CACHE.Skill.GetID("Mighty_Was_Vorizun")
        skill.SkillType = SkillType.ItemSpell.value
        skill.TargetAllegiance = Skilltarget.Self.value
        skill.Nature = SkillNature.Buff.value
        skill.Conditions.IsOutOfCombat = True
        self.skill_data[skill.SkillID] = skill

        skill = self.CustomSkill()
        skill.SkillID = GLOBAL_CACHE.Skill.GetID("Pain")
        skill.SkillType = SkillType.Ritual.value
        skill.TargetAllegiance = Skilltarget.Self.value
        skill.Nature = SkillNature.Offensive.value
        self.skill_data[skill.SkillID] = skill

        skill = self.CustomSkill()
        skill.SkillID = GLOBAL_CACHE.Skill.GetID("Restoration")
        skill.SkillType = SkillType.Ritual.value
        skill.TargetAllegiance = Skilltarget.Self.value
        skill.Nature = SkillNature.Resurrection.value
        skill.Conditions.IsOutOfCombat = False
        self.skill_data[skill.SkillID] = skill

        skill = self.CustomSkill()
        skill.SkillID = GLOBAL_CACHE.Skill.GetID("Shadowsong")
        skill.SkillType = SkillType.Ritual.value
        skill.TargetAllegiance = Skilltarget.Self.value
        skill.Nature = SkillNature.Offensive.value
        self.skill_data[skill.SkillID] = skill

        skill = self.CustomSkill()
        skill.SkillID = GLOBAL_CACHE.Skill.GetID("Shelter")
        skill.SkillType = SkillType.Ritual.value
        skill.TargetAllegiance = Skilltarget.Self.value
        skill.Nature = SkillNature.Buff.value
        self.skill_data[skill.SkillID] = skill

        skill = self.CustomSkill()
        skill.SkillID = GLOBAL_CACHE.Skill.GetID("Signet_of_Ghostly_Might")
        skill.SkillType = SkillType.Signet.value
        skill.TargetAllegiance = Skilltarget.Self.value
        skill.Nature = SkillNature.Buff.value
        skill.Conditions.UniqueProperty = True
        self.skill_data[skill.SkillID] = skill

        skill = self.CustomSkill()
        skill.SkillID = GLOBAL_CACHE.Skill.GetID("Soothing")
        skill.SkillType = SkillType.Ritual.value
        skill.TargetAllegiance = Skilltarget.Self.value
        skill.Nature = SkillNature.Buff.value
        self.skill_data[skill.SkillID] = skill

        skill = self.CustomSkill()
        skill.SkillID = GLOBAL_CACHE.Skill.GetID("Sundering_Weapon")
        skill.SkillType = SkillType.WeaponSpell.value
        skill.TargetAllegiance = Skilltarget.AllyMartial.value
        skill.Nature = SkillNature.Buff.value
        self.skill_data[skill.SkillID] = skill

        skill = self.CustomSkill()
        skill.SkillID = GLOBAL_CACHE.Skill.GetID("Union")
        skill.SkillType = SkillType.Ritual.value
        skill.TargetAllegiance = Skilltarget.Self.value
        skill.Nature = SkillNature.Buff.value
        self.skill_data[skill.SkillID] = skill

        skill = self.CustomSkill()
        skill.SkillID = GLOBAL_CACHE.Skill.GetID("Vital_Weapon")
        skill.SkillType = SkillType.WeaponSpell.value
        skill.TargetAllegiance = Skilltarget.AllyCaster.value
        skill.Nature = SkillNature.CustomC.value
        self.skill_data[skill.SkillID] = skill

        skill = self.CustomSkill()
        skill.SkillID = GLOBAL_CACHE.Skill.GetID("Wanderlust")
        skill.SkillType = SkillType.Ritual.value
        skill.TargetAllegiance = Skilltarget.Self.value
        skill.Nature = SkillNature.Offensive.value
        self.skill_data[skill.SkillID] = skill

        skill = self.CustomSkill()
        skill.SkillID = GLOBAL_CACHE.Skill.GetID("Weapon_of_Quickening")
        skill.SkillType = SkillType.WeaponSpell.value
        skill.TargetAllegiance = Skilltarget.AllyCaster.value
        skill.Nature = SkillNature.Buff.value
        self.skill_data[skill.SkillID] = skill

        #RITUALIST RESTORATION MAGIC

        skill = self.CustomSkill()
        skill.SkillID = GLOBAL_CACHE.Skill.GetID("Blind_Was_Mingson")
        skill.SkillType = SkillType.ItemSpell.value
        skill.TargetAllegiance = Skilltarget.Self.value
        skill.Nature = SkillNature.Offensive.value
        self.skill_data[skill.SkillID] = skill

        skill = self.CustomSkill()
        skill.SkillID = GLOBAL_CACHE.Skill.GetID("Death_Pact_Signet")
        skill.SkillType = SkillType.Signet.value
        skill.TargetAllegiance = Skilltarget.DeadAlly.value
        skill.Nature = SkillNature.Resurrection.value
        skill.Conditions.IsAlive = False
        self.skill_data[skill.SkillID] = skill

        skill = self.CustomSkill()
        skill.SkillID = GLOBAL_CACHE.Skill.GetID("Defiant_Was_Xinrae")
        skill.SkillType = SkillType.ItemSpell.value
        skill.TargetAllegiance = Skilltarget.Self.value
        skill.Nature = SkillNature.Offensive.value
        skill.Conditions.IsOutOfCombat = True
        self.skill_data[skill.SkillID] = skill

        skill = self.CustomSkill()
        skill.SkillID = GLOBAL_CACHE.Skill.GetID("Flesh_of_My_Flesh")
        skill.SkillType = SkillType.Spell.value
        skill.TargetAllegiance = Skilltarget.DeadAlly.value
        skill.Nature = SkillNature.Resurrection.value
        skill.Conditions.IsAlive = False
        self.skill_data[skill.SkillID] = skill

        skill = self.CustomSkill()
        skill.SkillID = GLOBAL_CACHE.Skill.GetID("Generous_Was_Tsungrai")
        skill.SkillType = SkillType.ItemSpell.value
        skill.TargetAllegiance = Skilltarget.Self.value
        skill.Nature = SkillNature.Buff.value
        skill.Conditions.SacrificeHealth = 0.4
        skill.Conditions.IsOutOfCombat = True
        self.skill_data[skill.SkillID] = skill

        skill = self.CustomSkill()
        skill.SkillID = GLOBAL_CACHE.Skill.GetID("Ghostmirror_Light")
        skill.SkillType = SkillType.Spell.value
        skill.TargetAllegiance = Skilltarget.OtherAlly.value
        skill.Nature = SkillNature.Healing.value
        skill.Conditions.LessLife = 0.6
        skill.Conditions.TargetingStrict = True
        self.skill_data[skill.SkillID] = skill

        skill = self.CustomSkill()
        skill.SkillID = GLOBAL_CACHE.Skill.GetID("Life")
        skill.SkillType = SkillType.Ritual.value
        skill.TargetAllegiance = Skilltarget.Self.value
        skill.Nature = SkillNature.Buff.value
        skill.Conditions.IsOutOfCombat = False
        self.skill_data[skill.SkillID] = skill

        skill = self.CustomSkill()
        skill.SkillID = GLOBAL_CACHE.Skill.GetID("Lively_Was_Naomei")
        skill.SkillType = SkillType.ItemSpell.value
        skill.TargetAllegiance = Skilltarget.Self.value
        skill.Nature = SkillNature.Resurrection.value
        skill.Conditions.IsOutOfCombat = True
        self.skill_data[skill.SkillID] = skill

        skill = self.CustomSkill()
        skill.SkillID = GLOBAL_CACHE.Skill.GetID("Mend_Body_and_Soul")
        skill.SkillType = SkillType.Spell.value
        skill.TargetAllegiance = Skilltarget.Ally.value
        skill.Nature = SkillNature.Healing.value
        skill.Conditions.LessLife = 0.70
        skill.Conditions.UniqueProperty = True
        self.skill_data[skill.SkillID] = skill

        skill = self.CustomSkill()
        skill.SkillID = GLOBAL_CACHE.Skill.GetID("Mending_Grip")
        skill.SkillType = SkillType.Spell.value
        skill.TargetAllegiance = Skilltarget.Ally.value
        skill.Nature = SkillNature.Healing.value
        skill.Conditions.HasWeaponSpell = True
        skill.Conditions.HasCondition = True
        skill.Conditions.IsOutOfCombat = True
        skill.Conditions.LessLife = 0.8
        self.skill_data[skill.SkillID] = skill

        skill = self.CustomSkill()
        skill.SkillID = GLOBAL_CACHE.Skill.GetID("Preservation")
        skill.SkillType = SkillType.Ritual.value
        skill.TargetAllegiance = Skilltarget.Self.value
        skill.Nature = SkillNature.Healing.value
        skill.Conditions.IsOutOfCombat = False
        self.skill_data[skill.SkillID] = skill

        skill = self.CustomSkill()
        skill.SkillID = GLOBAL_CACHE.Skill.GetID("Protective_Was_Kaolai")
        skill.SkillType = SkillType.ItemSpell.value
        skill.TargetAllegiance = Skilltarget.Self.value
        skill.Nature = SkillNature.Healing.value
        skill.Conditions.IsOutOfCombat = True
        self.skill_data[skill.SkillID] = skill

        skill = self.CustomSkill()
        skill.SkillID = GLOBAL_CACHE.Skill.GetID("Pure_Was_Li_Ming")
        skill.SkillType = SkillType.ItemSpell.value
        skill.TargetAllegiance = Skilltarget.Self.value
        skill.Nature = SkillNature.Healing.value
        self.skill_data[skill.SkillID] = skill

        skill = self.CustomSkill()
        skill.SkillID = GLOBAL_CACHE.Skill.GetID("Recovery")
        skill.SkillType = SkillType.Ritual.value
        skill.TargetAllegiance = Skilltarget.Self.value
        skill.Nature = SkillNature.Buff.value
        skill.Conditions.IsOutOfCombat = False
        self.skill_data[skill.SkillID] = skill

        skill = self.CustomSkill()
        skill.SkillID = GLOBAL_CACHE.Skill.GetID("Recuperation")
        skill.SkillType = SkillType.Ritual.value
        skill.TargetAllegiance = Skilltarget.Self.value
        skill.Nature = SkillNature.Healing.value
        skill.Conditions.IsOutOfCombat = False
        self.skill_data[skill.SkillID] = skill
 
        skill = self.CustomSkill()
        skill.SkillID = GLOBAL_CACHE.Skill.GetID("Rejuvenation")
        skill.SkillType = SkillType.Ritual.value
        skill.TargetAllegiance = Skilltarget.Self.value
        skill.Nature = SkillNature.CustomC.value
        skill.Conditions.IsOutOfCombat = False
        self.skill_data[skill.SkillID] = skill

        skill = self.CustomSkill()
        skill.SkillID = GLOBAL_CACHE.Skill.GetID("Resilient_Was_Xiko")
        skill.SkillType = SkillType.ItemSpell.value
        skill.TargetAllegiance = Skilltarget.Self.value
        skill.Nature = SkillNature.Healing.value
        self.skill_data[skill.SkillID] = skill

        skill = self.CustomSkill()
        skill.SkillID = GLOBAL_CACHE.Skill.GetID("Resilient_Weapon")
        skill.SkillType = SkillType.WeaponSpell.value
        skill.TargetAllegiance = Skilltarget.AllyCaster.value
        skill.Nature = SkillNature.Buff.value
        skill.Conditions.HasHex = True
        skill.Conditions.HasCondition = True
        skill.Conditions.UniqueProperty = True
        self.skill_data[skill.SkillID] = skill

        skill = self.CustomSkill()
        skill.SkillID = GLOBAL_CACHE.Skill.GetID("Soothing_Memories")
        skill.SkillType = SkillType.Spell.value
        skill.TargetAllegiance = Skilltarget.Ally.value
        skill.Nature = SkillNature.Healing.value
        skill.Conditions.LessLife = 0.75
        self.skill_data[skill.SkillID] = skill

        skill = self.CustomSkill()
        skill.SkillID = GLOBAL_CACHE.Skill.GetID("Spirit_Light")
        skill.SkillType = SkillType.Spell.value
        skill.TargetAllegiance = Skilltarget.Ally.value
        skill.Nature = SkillNature.Healing.value
        skill.Conditions.LessLife = 0.6
        skill.Conditions.SacrificeHealth = 0.3
        skill.Conditions.RequiresSpiritInEarshot = True	
        self.skill_data[skill.SkillID] = skill

        skill = self.CustomSkill()
        skill.SkillID = GLOBAL_CACHE.Skill.GetID("Spirit_Light_Weapon")
        skill.SkillType = SkillType.WeaponSpell.value
        skill.TargetAllegiance = Skilltarget.Ally.value
        skill.Nature = SkillNature.Healing.value
        self.skill_data[skill.SkillID] = skill

        skill = self.CustomSkill()
        skill.SkillID = GLOBAL_CACHE.Skill.GetID("Spirit_Transfer")
        skill.SkillType = SkillType.Spell.value
        skill.TargetAllegiance = Skilltarget.Ally.value
        skill.Nature = SkillNature.Healing.value
        skill.Conditions.LessLife = 0.5
        skill.Conditions.RequiresSpiritInEarshot = True
        self.skill_data[skill.SkillID] = skill

        skill = self.CustomSkill()
        skill.SkillID = GLOBAL_CACHE.Skill.GetID("Spiritleech_Aura")
        skill.SkillType = SkillType.Skill.value
        skill.TargetAllegiance = Skilltarget.Self.value
        skill.Nature = SkillNature.Buff.value
        skill.Conditions.IsOutOfCombat = True
        self.skill_data[skill.SkillID] = skill

        skill = self.CustomSkill()
        skill.SkillID = GLOBAL_CACHE.Skill.GetID("Tranquil_Was_Tanasen")
        skill.SkillType = SkillType.ItemSpell.value
        skill.TargetAllegiance = Skilltarget.Self.value
        skill.Nature = SkillNature.Buff.value
        self.skill_data[skill.SkillID] = skill

        skill = self.CustomSkill()
        skill.SkillID = GLOBAL_CACHE.Skill.GetID("Vengeful_Was_Khanhei")
        skill.SkillType = SkillType.ItemSpell.value
        skill.TargetAllegiance = Skilltarget.Self.value
        skill.Nature = SkillNature.Buff.value
        self.skill_data[skill.SkillID] = skill

        skill = self.CustomSkill()
        skill.SkillID = GLOBAL_CACHE.Skill.GetID("Vengeful_Weapon")
        skill.SkillType = SkillType.WeaponSpell.value
        skill.TargetAllegiance = Skilltarget.Ally.value
        skill.Nature = SkillNature.Buff.value
        self.skill_data[skill.SkillID] = skill

        skill = self.CustomSkill()
        skill.SkillID = GLOBAL_CACHE.Skill.GetID("Vocal_Was_Sogolon")
        skill.SkillType = SkillType.ItemSpell.value
        skill.TargetAllegiance = Skilltarget.Self.value
        skill.Nature = SkillNature.Buff.value
        skill.Conditions.IsOutOfCombat = True
        self.skill_data[skill.SkillID] = skill

        skill = self.CustomSkill()
        skill.SkillID = GLOBAL_CACHE.Skill.GetID("Weapon_of_Remedy")
        skill.SkillType = SkillType.WeaponSpell.value
        skill.TargetAllegiance = Skilltarget.Ally.value
        skill.Nature = SkillNature.Buff.value
        self.skill_data[skill.SkillID] = skill

        skill = self.CustomSkill()
        skill.SkillID = GLOBAL_CACHE.Skill.GetID("Weapon_of_Shadow")
        skill.SkillType = SkillType.WeaponSpell.value
        skill.TargetAllegiance = Skilltarget.Ally.value
        skill.Nature = SkillNature.Buff.value
        self.skill_data[skill.SkillID] = skill

        skill = self.CustomSkill()
        skill.SkillID = GLOBAL_CACHE.Skill.GetID("Weapon_of_Warding")
        skill.SkillType = SkillType.WeaponSpell.value
        skill.TargetAllegiance = Skilltarget.Ally.value
        skill.Nature = SkillNature.Buff.value
        self.skill_data[skill.SkillID] = skill

        skill = self.CustomSkill()
        skill.SkillID = GLOBAL_CACHE.Skill.GetID("Wielders_Boon")
        skill.SkillType = SkillType.Spell.value
        skill.TargetAllegiance = Skilltarget.Ally.value
        skill.Nature = SkillNature.Healing.value
        skill.Conditions.HasWeaponSpell = True
        skill.Conditions.IsOutOfCombat = True
        skill.Conditions.LessLife = 0.7
        self.skill_data[skill.SkillID] = skill

        skill = self.CustomSkill()
        skill.SkillID = GLOBAL_CACHE.Skill.GetID("Xinraes_Weapon")
        skill.SkillType = SkillType.WeaponSpell.value
        skill.TargetAllegiance = Skilltarget.Ally.value
        skill.Nature = SkillNature.Buff.value
        self.skill_data[skill.SkillID] = skill

        #RITUALIST NO ATTRIBUTE
        skill = self.CustomSkill()
        skill.SkillID = GLOBAL_CACHE.Skill.GetID("Draw_Spirit")
        skill.SkillType = SkillType.Spell.value
        skill.TargetAllegiance = Skilltarget.Spirit.value
        skill.Nature = SkillNature.Neutral.value
        self.skill_data[skill.SkillID] = skill

        #PARAGON LEADERSHIP
        skill = self.CustomSkill()
        skill.SkillID = GLOBAL_CACHE.Skill.GetID("Lead_the_Way")
        skill.SkillType = SkillType.Shout.value
        skill.TargetAllegiance = Skilltarget.AllyMartialMelee.value
        skill.Nature = SkillNature.Buff.value
        skill.Conditions.IsOutOfCombat = True
        self.skill_data[skill.SkillID] = skill

        skill = self.CustomSkill()
        skill.SkillID = GLOBAL_CACHE.Skill.GetID("Make_Your_Time")
        skill.SkillType = SkillType.Shout.value
        skill.TargetAllegiance = Skilltarget.Self.value
        skill.Nature = SkillNature.Buff.value
        self.skill_data[skill.SkillID] = skill

        skill = self.CustomSkill()
        skill.SkillID = GLOBAL_CACHE.Skill.GetID("Theyre_on_Fire")
        skill.SkillType = SkillType.Shout.value
        skill.TargetAllegiance = Skilltarget.Self.value
        skill.Nature = SkillNature.Buff.value
        skill.Conditions.IsOutOfCombat = True
        self.skill_data[skill.SkillID] = skill

        skill = self.CustomSkill()
        skill.SkillID = GLOBAL_CACHE.Skill.GetID("Aggressive_Refrain")
        skill.SkillType = SkillType.EchoRefrain.value
        skill.TargetAllegiance = Skilltarget.Self.value
        skill.Nature = SkillNature.Buff.value
        skill.Conditions.IsOutOfCombat = True
        self.skill_data[skill.SkillID] = skill

        skill = self.CustomSkill()
        skill.SkillID = GLOBAL_CACHE.Skill.GetID("Angelic_Bond")
        skill.SkillType = SkillType.Skill.value
        skill.TargetAllegiance = Skilltarget.Ally.value
        skill.Nature = SkillNature.Healing.value
        skill.Conditions.LessLife = 0.25
        self.skill_data[skill.SkillID] = skill

        skill = self.CustomSkill()
        skill.SkillID = GLOBAL_CACHE.Skill.GetID("Angelic_Protection")
        skill.SkillType = SkillType.Skill.value
        skill.TargetAllegiance = Skilltarget.OtherAlly.value
        skill.Nature = SkillNature.Buff.value
        skill.Conditions.LessLife = 0.75
        skill.Conditions.TargetingStrict = True
        self.skill_data[skill.SkillID] = skill

        skill = self.CustomSkill()
        skill.SkillID = GLOBAL_CACHE.Skill.GetID("Anthem_of_Flame")
        skill.SkillType = SkillType.Chant.value
        skill.TargetAllegiance = Skilltarget.Self.value
        skill.Nature = SkillNature.Buff.value
        skill.Conditions.IsOutOfCombat = True
        self.skill_data[skill.SkillID] = skill

        skill = self.CustomSkill()
        skill.SkillID = GLOBAL_CACHE.Skill.GetID("Anthem_of_Fury")
        skill.SkillType = SkillType.Chant.value
        skill.TargetAllegiance = Skilltarget.Self.value
        skill.Nature = SkillNature.Buff.value
        skill.Conditions.IsOutOfCombat = True
        self.skill_data[skill.SkillID] = skill

        skill = self.CustomSkill()
        skill.SkillID = GLOBAL_CACHE.Skill.GetID("Awe")
        skill.SkillType = SkillType.Skill.value
        skill.TargetAllegiance = Skilltarget.Enemy.value
        skill.Nature = SkillNature.Offensive.value
        skill.Conditions.IsKnockedDown = True
        self.skill_data[skill.SkillID] = skill

        skill = self.CustomSkill()
        skill.SkillID = GLOBAL_CACHE.Skill.GetID("Blazing_Finale")
        skill.SkillType = SkillType.EchoRefrain.value
        skill.TargetAllegiance = Skilltarget.Ally.value
        skill.Nature = SkillNature.Buff.value
        skill.Conditions.IsOutOfCombat = True
        self.skill_data[skill.SkillID] = skill

        skill = self.CustomSkill()
        skill.SkillID = GLOBAL_CACHE.Skill.GetID("Burning_Refrain")
        skill.SkillType = SkillType.EchoRefrain.value
        skill.TargetAllegiance = Skilltarget.Ally.value
        skill.Nature = SkillNature.Buff.value
        skill.Conditions.IsOutOfCombat = True
        self.skill_data[skill.SkillID] = skill

        skill = self.CustomSkill()
        skill.SkillID = GLOBAL_CACHE.Skill.GetID("Burning_Shield")
        skill.SkillType = SkillType.Skill.value
        skill.TargetAllegiance = Skilltarget.Self.value
        skill.Nature = SkillNature.Buff.value
        self.skill_data[skill.SkillID] = skill

        skill = self.CustomSkill()
        skill.SkillID = GLOBAL_CACHE.Skill.GetID("Defensive_Anthem")
        skill.SkillType = SkillType.Chant.value
        skill.TargetAllegiance = Skilltarget.Self.value
        skill.Nature = SkillNature.Buff.value
        self.skill_data[skill.SkillID] = skill

        skill = self.CustomSkill()
        skill.SkillID = GLOBAL_CACHE.Skill.GetID("Enduring_Harmony")
        skill.SkillType = SkillType.EchoRefrain.value
        skill.TargetAllegiance = Skilltarget.Ally.value
        skill.Nature = SkillNature.Buff.value
        skill.Conditions.IsOutOfCombat = True
        self.skill_data[skill.SkillID] = skill

        skill = self.CustomSkill()
        skill.SkillID = GLOBAL_CACHE.Skill.GetID("Focused_Anger")
        skill.SkillType = SkillType.Skill.value
        skill.TargetAllegiance = Skilltarget.Self.value
        skill.Nature = SkillNature.Buff.value
        self.skill_data[skill.SkillID] = skill

        skill = self.CustomSkill()
        skill.SkillID = GLOBAL_CACHE.Skill.GetID("Glowing_Signet")
        skill.SkillType = SkillType.Signet.value
        skill.TargetAllegiance = Skilltarget.Enemy.value
        skill.Nature = SkillNature.Offensive.value
        skill.Conditions.HasCondition = True
        skill.Conditions.UniqueProperty = True
        self.skill_data[skill.SkillID] = skill

        skill = self.CustomSkill()
        skill.SkillID = GLOBAL_CACHE.Skill.GetID("Hasty_Refrain")
        skill.SkillType = SkillType.EchoRefrain.value
        skill.TargetAllegiance = Skilltarget.Ally.value
        skill.Nature = SkillNature.Buff.value
        skill.Conditions.IsOutOfCombat = True
        self.skill_data[skill.SkillID] = skill

        skill = self.CustomSkill()
        skill.SkillID = GLOBAL_CACHE.Skill.GetID("Leaders_Comfort")
        skill.SkillType = SkillType.Skill.value
        skill.TargetAllegiance = Skilltarget.Self.value
        skill.Nature = SkillNature.Healing.value
        skill.Conditions.LessLife = 0.6
        self.skill_data[skill.SkillID] = skill

        skill = self.CustomSkill()
        skill.SkillID = GLOBAL_CACHE.Skill.GetID("Natural_Temper")
        skill.SkillType = SkillType.Skill.value
        skill.TargetAllegiance = Skilltarget.Self.value
        skill.Nature = SkillNature.Buff.value
        skill.Conditions.HasEnchantment = False
        self.skill_data[skill.SkillID] = skill

        skill = self.CustomSkill()
        skill.SkillID = GLOBAL_CACHE.Skill.GetID("Signet_of_Return")
        skill.SkillType = SkillType.Signet.value
        skill.TargetAllegiance = Skilltarget.DeadAlly.value
        skill.Nature = SkillNature.Resurrection.value
        skill.Conditions.IsAlive = False
        self.skill_data[skill.SkillID] = skill

        skill = self.CustomSkill()
        skill.SkillID = GLOBAL_CACHE.Skill.GetID("Soldiers_Fury")
        skill.SkillType = SkillType.EchoRefrain.value
        skill.TargetAllegiance = Skilltarget.Self.value
        skill.Nature = SkillNature.Buff.value
        self.skill_data[skill.SkillID] = skill

        skill = self.CustomSkill()
        skill.SkillID = GLOBAL_CACHE.Skill.GetID("Spear_Swipe")
        skill.SkillType = SkillType.Attack.value
        skill.TargetAllegiance = Skilltarget.EnemyCaster.value
        skill.Nature = SkillNature.Offensive.value
        self.skill_data[skill.SkillID] = skill

        #PARAGON COMMAND
        skill = self.CustomSkill()
        skill.SkillID = GLOBAL_CACHE.Skill.GetID("Brace_Yourself")
        skill.SkillType = SkillType.Shout.value
        skill.TargetAllegiance = Skilltarget.OtherAlly.value
        skill.Nature = SkillNature.Buff.value
        skill.Conditions.TargetingStrict = True
        self.skill_data[skill.SkillID] = skill

        skill = self.CustomSkill()
        skill.SkillID = GLOBAL_CACHE.Skill.GetID("Cant_Touch_This")
        skill.SkillType = SkillType.Shout.value
        skill.TargetAllegiance = Skilltarget.Self.value
        skill.Nature = SkillNature.Buff.value
        skill.Conditions.IsOutOfCombat = True
        self.skill_data[skill.SkillID] = skill

        skill = self.CustomSkill()
        skill.SkillID = GLOBAL_CACHE.Skill.GetID("Fall_Back")
        skill.SkillType = SkillType.Shout.value
        skill.TargetAllegiance = Skilltarget.Self.value
        skill.Nature = SkillNature.Buff.value
        skill.Conditions.IsOutOfCombat = True
        skill.Conditions.SharedEffects = [GLOBAL_CACHE.Skill.GetID("Incoming")]
        self.skill_data[skill.SkillID] = skill

        skill = self.CustomSkill()
        skill.SkillID = GLOBAL_CACHE.Skill.GetID("Find_Their_Weakness")
        skill.SkillType = SkillType.Shout.value
        skill.TargetAllegiance = Skilltarget.AllyMartial.value
        skill.Nature = SkillNature.Buff.value
        self.skill_data[skill.SkillID] = skill

        skill = self.CustomSkill()
        skill.SkillID = GLOBAL_CACHE.Skill.GetID("Go_for_the_Eyes")
        skill.SkillType = SkillType.Shout.value
        skill.TargetAllegiance = Skilltarget.Self.value
        skill.Nature = SkillNature.Buff.value
        self.skill_data[skill.SkillID] = skill

        skill = self.CustomSkill()
        skill.SkillID = GLOBAL_CACHE.Skill.GetID("Help_Me")
        skill.SkillType = SkillType.Shout.value
        skill.TargetAllegiance = Skilltarget.Self.value
        skill.Nature = SkillNature.Buff.value
        self.skill_data[skill.SkillID] = skill

        skill = self.CustomSkill()
        skill.SkillID = GLOBAL_CACHE.Skill.GetID("Incoming")
        skill.SkillType = SkillType.Shout.value
        skill.TargetAllegiance = Skilltarget.Self.value
        skill.Nature = SkillNature.Buff.value
        skill.Conditions.IsOutOfCombat = True
        skill.Conditions.SharedEffects = [GLOBAL_CACHE.Skill.GetID("Fall_Back")]
        self.skill_data[skill.SkillID] = skill

        skill = self.CustomSkill()
        skill.SkillID = GLOBAL_CACHE.Skill.GetID("Make_Haste")
        skill.SkillType = SkillType.Shout.value
        skill.TargetAllegiance = Skilltarget.AllyMartialMelee.value
        skill.Nature = SkillNature.Buff.value
        skill.Conditions.TargetingStrict = True
        skill.Conditions.IsOutOfCombat = True
        self.skill_data[skill.SkillID] = skill

        skill = self.CustomSkill()
        skill.SkillID = GLOBAL_CACHE.Skill.GetID("Never_Give_Up")
        skill.SkillType = SkillType.Shout.value
        skill.TargetAllegiance = Skilltarget.Ally.value
        skill.Nature = SkillNature.Buff.value
        skill.Conditions.LessLife = 0.75
        self.skill_data[skill.SkillID] = skill

        skill = self.CustomSkill()
        skill.SkillID = GLOBAL_CACHE.Skill.GetID("Never_Surrender")
        skill.SkillType = SkillType.Shout.value
        skill.TargetAllegiance = Skilltarget.Ally.value
        skill.Nature = SkillNature.Healing.value
        skill.Conditions.IsPartyWide = True
        skill.Conditions.LessLife = 0.75
        self.skill_data[skill.SkillID] = skill

        skill = self.CustomSkill()
        skill.SkillID = GLOBAL_CACHE.Skill.GetID("Stand_Your_Ground")
        skill.SkillType = SkillType.Shout.value
        skill.TargetAllegiance = Skilltarget.Self.value
        skill.Nature = SkillNature.Buff.value
        self.skill_data[skill.SkillID] = skill

        skill = self.CustomSkill()
        skill.SkillID = GLOBAL_CACHE.Skill.GetID("We_Shall_Return")
        skill.SkillType = SkillType.Shout.value
        skill.TargetAllegiance = Skilltarget.DeadAlly.value
        skill.Nature = SkillNature.Resurrection.value
        skill.Conditions.IsAlive = False
        self.skill_data[skill.SkillID] = skill

        skill = self.CustomSkill()
        skill.SkillID = GLOBAL_CACHE.Skill.GetID("Anthem_of_Disruption")
        skill.SkillType = SkillType.Chant.value
        skill.TargetAllegiance = Skilltarget.Self.value
        skill.Nature = SkillNature.Buff.value
        self.skill_data[skill.SkillID] = skill

        skill = self.CustomSkill()
        skill.SkillID = GLOBAL_CACHE.Skill.GetID("Anthem_of_Envy")
        skill.SkillType = SkillType.Chant.value
        skill.TargetAllegiance = Skilltarget.Self.value
        skill.Nature = SkillNature.Buff.value
        self.skill_data[skill.SkillID] = skill

        skill = self.CustomSkill()
        skill.SkillID = GLOBAL_CACHE.Skill.GetID("Anthem_of_Guidance")
        skill.SkillType = SkillType.Chant.value
        skill.TargetAllegiance = Skilltarget.Self.value
        skill.Nature = SkillNature.Buff.value
        self.skill_data[skill.SkillID] = skill

        skill = self.CustomSkill()
        skill.SkillID = GLOBAL_CACHE.Skill.GetID("Anthem_of_Weariness")
        skill.SkillType = SkillType.Chant.value
        skill.TargetAllegiance = Skilltarget.Self.value
        skill.Nature = SkillNature.Buff.value
        skill.Conditions.IsOutOfCombat = True
        self.skill_data[skill.SkillID] = skill

        skill = self.CustomSkill()
        skill.SkillID = GLOBAL_CACHE.Skill.GetID("Bladeturn_Refrain")
        skill.SkillType = SkillType.EchoRefrain.value
        skill.TargetAllegiance = Skilltarget.Ally.value
        skill.Nature = SkillNature.Buff.value
        skill.Conditions.IsOutOfCombat = True
        self.skill_data[skill.SkillID] = skill

        skill = self.CustomSkill()
        skill.SkillID = GLOBAL_CACHE.Skill.GetID("Crippling_Anthem")
        skill.SkillType = SkillType.Chant.value
        skill.TargetAllegiance = Skilltarget.Self.value
        skill.Nature = SkillNature.Buff.value
        self.skill_data[skill.SkillID] = skill

        skill = self.CustomSkill()
        skill.SkillID = GLOBAL_CACHE.Skill.GetID("Godspeed")
        skill.SkillType = SkillType.Shout.value
        skill.TargetAllegiance = Skilltarget.Ally.value
        skill.Nature = SkillNature.Buff.value
        skill.Conditions.HasEnchantment = True
        skill.Conditions.IsOutOfCombat = True
        self.skill_data[skill.SkillID] = skill

        #PARAGON MOTIVATION
        skill = self.CustomSkill()
        skill.SkillID = GLOBAL_CACHE.Skill.GetID("Its_Just_a_Flesh_Wound")
        skill.SkillType = SkillType.Shout.value
        skill.TargetAllegiance = Skilltarget.OtherAlly.value
        skill.Nature = SkillNature.Buff.value
        skill.Conditions.HasCondition = False
        skill.Conditions.TargetingStrict = True
        self.skill_data[skill.SkillID] = skill

        skill = self.CustomSkill()
        skill.SkillID = GLOBAL_CACHE.Skill.GetID("The_Power_Is_Yours")
        skill.SkillType = SkillType.Shout.value
        skill.TargetAllegiance = Skilltarget.Ally.value
        skill.Nature = SkillNature.EnergyBuff.value
        self.skill_data[skill.SkillID] = skill

        skill = self.CustomSkill()
        skill.SkillID = GLOBAL_CACHE.Skill.GetID("Aria_of_Restoration")
        skill.SkillType = SkillType.Chant.value
        skill.TargetAllegiance = Skilltarget.Self.value
        skill.Nature = SkillNature.Buff.value
        self.skill_data[skill.SkillID] = skill

        skill = self.CustomSkill()
        skill.SkillID = GLOBAL_CACHE.Skill.GetID("Aria_of_Zeal")
        skill.SkillType = SkillType.Chant.value
        skill.TargetAllegiance = Skilltarget.Self.value
        skill.Nature = SkillNature.Buff.value
        self.skill_data[skill.SkillID] = skill

        skill = self.CustomSkill()
        skill.SkillID = GLOBAL_CACHE.Skill.GetID("Ballad_of_Restoration")
        skill.SkillType = SkillType.Chant.value
        skill.TargetAllegiance = Skilltarget.Self.value
        skill.Nature = SkillNature.Buff.value
        self.skill_data[skill.SkillID] = skill

        skill = self.CustomSkill()
        skill.SkillID = GLOBAL_CACHE.Skill.GetID("Chorus_of_Restoration")
        skill.SkillType = SkillType.Chant.value
        skill.TargetAllegiance = Skilltarget.Self.value
        skill.Nature = SkillNature.Buff.value
        self.skill_data[skill.SkillID] = skill

        skill = self.CustomSkill()
        skill.SkillID = GLOBAL_CACHE.Skill.GetID("Energizing_Chorus")
        skill.SkillType = SkillType.Chant.value
        skill.TargetAllegiance = Skilltarget.Self.value
        skill.Nature = SkillNature.Buff.value
        self.skill_data[skill.SkillID] = skill

        skill = self.CustomSkill()
        skill.SkillID = GLOBAL_CACHE.Skill.GetID("Energizing_Finale")
        skill.SkillType = SkillType.EchoRefrain.value
        skill.TargetAllegiance = Skilltarget.Ally.value
        skill.Nature = SkillNature.Buff.value
        skill.Conditions.IsOutOfCombat = True
        self.skill_data[skill.SkillID] = skill

        skill = self.CustomSkill()
        skill.SkillID = GLOBAL_CACHE.Skill.GetID("Finale_of_Restoration")
        skill.SkillType = SkillType.EchoRefrain.value
        skill.TargetAllegiance = Skilltarget.Ally.value
        skill.Nature = SkillNature.Buff.value
        skill.Conditions.IsOutOfCombat = True
        self.skill_data[skill.SkillID] = skill

        skill = self.CustomSkill()
        skill.SkillID = GLOBAL_CACHE.Skill.GetID("Inspirational_Speech")
        skill.SkillType = SkillType.Skill.value
        skill.TargetAllegiance = Skilltarget.OtherAlly.value
        skill.Nature = SkillNature.Buff.value
        skill.Conditions.TargetingStrict = True
        self.skill_data[skill.SkillID] = skill

        skill = self.CustomSkill()
        skill.SkillID = GLOBAL_CACHE.Skill.GetID("Leaders_Zeal")
        skill.SkillType = SkillType.Skill.value
        skill.TargetAllegiance = Skilltarget.Self.value
        skill.Nature = SkillNature.EnergyBuff.value
        skill.Conditions.LessEnergy = 0.75
        self.skill_data[skill.SkillID] = skill

        skill = self.CustomSkill()
        skill.SkillID = GLOBAL_CACHE.Skill.GetID("Lyric_of_Purification")
        skill.SkillType = SkillType.Chant.value
        skill.TargetAllegiance = Skilltarget.Self.value
        skill.Nature = SkillNature.Buff.value
        self.skill_data[skill.SkillID] = skill

        skill = self.CustomSkill()
        skill.SkillID = GLOBAL_CACHE.Skill.GetID("Lyric_of_Zeal")
        skill.SkillType = SkillType.Chant.value
        skill.TargetAllegiance = Skilltarget.Self.value
        skill.Nature = SkillNature.Buff.value
        self.skill_data[skill.SkillID] = skill

        skill = self.CustomSkill()
        skill.SkillID = GLOBAL_CACHE.Skill.GetID("Mending_Refrain")
        skill.SkillType = SkillType.EchoRefrain.value
        skill.TargetAllegiance = Skilltarget.Ally.value
        skill.Nature = SkillNature.Buff.value
        skill.Conditions.IsOutOfCombat = True
        self.skill_data[skill.SkillID] = skill

        skill = self.CustomSkill()
        skill.SkillID = GLOBAL_CACHE.Skill.GetID("Purifying_Finale")
        skill.SkillType = SkillType.EchoRefrain.value
        skill.TargetAllegiance = Skilltarget.Ally.value
        skill.Nature = SkillNature.Buff.value
        self.skill_data[skill.SkillID] = skill

        skill = self.CustomSkill()
        skill.SkillID = GLOBAL_CACHE.Skill.GetID("Signet_of_Synergy")
        skill.SkillType = SkillType.Signet.value
        skill.TargetAllegiance = Skilltarget.OtherAlly.value
        skill.Nature = SkillNature.Healing.value
        skill.Conditions.LessLife = 0.75
        skill.Conditions.TargetingStrict = True
        self.skill_data[skill.SkillID] = skill

        skill = self.CustomSkill()
        skill.SkillID = GLOBAL_CACHE.Skill.GetID("Song_of_Power")
        skill.SkillType = SkillType.Chant.value
        skill.TargetAllegiance = Skilltarget.Self.value
        skill.Nature = SkillNature.Buff.value
        self.skill_data[skill.SkillID] = skill

        skill = self.CustomSkill()
        skill.SkillID = GLOBAL_CACHE.Skill.GetID("Song_of_Purification")
        skill.SkillType = SkillType.Chant.value
        skill.TargetAllegiance = Skilltarget.Self.value
        skill.Nature = SkillNature.Buff.value
        self.skill_data[skill.SkillID] = skill

        skill = self.CustomSkill()
        skill.SkillID = GLOBAL_CACHE.Skill.GetID("Song_of_Restoration")
        skill.SkillType = SkillType.Chant.value
        skill.TargetAllegiance = Skilltarget.Ally.value
        skill.Nature = SkillNature.Healing.value
        skill.Conditions.LessLife = 0.75
        skill.Conditions.IsPartyWide = True
        skill.Conditions.PartyWideArea = Range.Earshot.value
        self.skill_data[skill.SkillID] = skill

        skill = self.CustomSkill()
        skill.SkillID = GLOBAL_CACHE.Skill.GetID("Zealous_Anthem")
        skill.SkillType = SkillType.Chant.value
        skill.TargetAllegiance = Skilltarget.Self.value
        skill.Nature = SkillNature.Buff.value
        self.skill_data[skill.SkillID] = skill

        #PARAGON SPEAR MASTERY
        skill = self.CustomSkill()
        skill.SkillID = GLOBAL_CACHE.Skill.GetID("Barbed_Spear")
        skill.SkillType = SkillType.Attack.value
        skill.TargetAllegiance = Skilltarget.Enemy.value
        skill.Nature = SkillNature.Offensive.value
        self.skill_data[skill.SkillID] = skill

        skill = self.CustomSkill()
        skill.SkillID = GLOBAL_CACHE.Skill.GetID("Blazing_Spear")
        skill.SkillType = SkillType.Attack.value
        skill.TargetAllegiance = Skilltarget.Enemy.value
        skill.Nature = SkillNature.Offensive.value
        self.skill_data[skill.SkillID] = skill

        skill = self.CustomSkill()
        skill.SkillID = GLOBAL_CACHE.Skill.GetID("Chest_Thumper")
        skill.SkillType = SkillType.Attack.value
        skill.TargetAllegiance = Skilltarget.Enemy.value
        skill.Nature = SkillNature.Offensive.value
        skill.Conditions.HasCondition = True
        self.skill_data[skill.SkillID] = skill

        skill = self.CustomSkill()
        skill.SkillID = GLOBAL_CACHE.Skill.GetID("Cruel_Spear")
        skill.SkillType = SkillType.Attack.value
        skill.TargetAllegiance = Skilltarget.Enemy.value
        skill.Nature = SkillNature.Offensive.value
        skill.Conditions.IsMoving = False
        self.skill_data[skill.SkillID] = skill

        skill = self.CustomSkill()
        skill.SkillID = GLOBAL_CACHE.Skill.GetID("Disrupting_Throw")
        skill.SkillType = SkillType.Attack.value
        skill.TargetAllegiance = Skilltarget.EnemyCasting.value
        skill.Nature = SkillNature.Interrupt.value
        skill.Conditions.IsCasting = True
        skill.Conditions.HasCondition = True
        self.skill_data[skill.SkillID] = skill

        skill = self.CustomSkill()
        skill.SkillID = GLOBAL_CACHE.Skill.GetID("Harriers_Toss")
        skill.SkillType = SkillType.Attack.value
        skill.TargetAllegiance = Skilltarget.Enemy.value
        skill.Nature = SkillNature.Offensive.value
        skill.Conditions.IsMoving = True
        self.skill_data[skill.SkillID] = skill

        skill = self.CustomSkill()
        skill.SkillID = GLOBAL_CACHE.Skill.GetID("Holy_Spear")
        skill.SkillType = SkillType.Attack.value
        skill.TargetAllegiance = Skilltarget.Enemy.value
        skill.Nature = SkillNature.Offensive.value
        self.skill_data[skill.SkillID] = skill

        skill = self.CustomSkill()
        skill.SkillID = GLOBAL_CACHE.Skill.GetID("Maiming_Spear")
        skill.SkillType = SkillType.Attack.value
        skill.TargetAllegiance = Skilltarget.Enemy.value
        skill.Nature = SkillNature.Offensive.value
        skill.Conditions.HasBleeding = True
        self.skill_data[skill.SkillID] = skill

        skill = self.CustomSkill()
        skill.SkillID = GLOBAL_CACHE.Skill.GetID("Merciless_Spear")
        skill.SkillType = SkillType.Attack.value
        skill.TargetAllegiance = Skilltarget.Enemy.value
        skill.Nature = SkillNature.Offensive.value
        skill.Conditions.LessLife = 0.5
        self.skill_data[skill.SkillID] = skill

        skill = self.CustomSkill()
        skill.SkillID = GLOBAL_CACHE.Skill.GetID("Mighty_Throw")
        skill.SkillType = SkillType.Attack.value
        skill.TargetAllegiance = Skilltarget.Enemy.value
        skill.Nature = SkillNature.Offensive.value
        self.skill_data[skill.SkillID] = skill

        skill = self.CustomSkill()
        skill.SkillID = GLOBAL_CACHE.Skill.GetID("Slayers_Spear")
        skill.SkillType = SkillType.Attack.value
        skill.TargetAllegiance = Skilltarget.Enemy.value
        skill.Nature = SkillNature.Offensive.value
        self.skill_data[skill.SkillID] = skill

        skill = self.CustomSkill()
        skill.SkillID = GLOBAL_CACHE.Skill.GetID("Spear_of_Lightning")
        skill.SkillType = SkillType.Attack.value
        skill.TargetAllegiance = Skilltarget.Enemy.value
        skill.Nature = SkillNature.Offensive.value
        self.skill_data[skill.SkillID] = skill

        skill = self.CustomSkill()
        skill.SkillID = GLOBAL_CACHE.Skill.GetID("Spear_of_Redemption")
        skill.SkillType = SkillType.Attack.value
        skill.TargetAllegiance = Skilltarget.Enemy.value
        skill.Nature = SkillNature.Offensive.value
        self.skill_data[skill.SkillID] = skill

        skill = self.CustomSkill()
        skill.SkillID = GLOBAL_CACHE.Skill.GetID("Stunning_Strike")
        skill.SkillType = SkillType.Attack.value
        skill.TargetAllegiance = Skilltarget.EnemyCaster.value
        skill.Nature = SkillNature.Offensive.value
        skill.Conditions.HasCondition = True
        self.skill_data[skill.SkillID] = skill

        skill = self.CustomSkill()
        skill.SkillID = GLOBAL_CACHE.Skill.GetID("Swift_Javelin")
        skill.SkillType = SkillType.Attack.value
        skill.TargetAllegiance = Skilltarget.Enemy.value
        skill.Nature = SkillNature.Offensive.value
        self.skill_data[skill.SkillID] = skill

        skill = self.CustomSkill()
        skill.SkillID = GLOBAL_CACHE.Skill.GetID("Unblockable_Throw")
        skill.SkillType = SkillType.Attack.value
        skill.TargetAllegiance = Skilltarget.Enemy.value
        skill.Nature = SkillNature.Offensive.value
        self.skill_data[skill.SkillID] = skill

        skill = self.CustomSkill()
        skill.SkillID = GLOBAL_CACHE.Skill.GetID("Wearying_Spear")
        skill.SkillType = SkillType.Attack.value
        skill.TargetAllegiance = Skilltarget.Enemy.value
        skill.Nature = SkillNature.Offensive.value
        self.skill_data[skill.SkillID] = skill

        skill = self.CustomSkill()
        skill.SkillID = GLOBAL_CACHE.Skill.GetID("Wild_Throw")
        skill.SkillType = SkillType.Attack.value
        skill.TargetAllegiance = Skilltarget.Enemy.value
        skill.Nature = SkillNature.Offensive.value
        self.skill_data[skill.SkillID] = skill

        #PARAGON NO ATTRIBUTE
        skill = self.CustomSkill()
        skill.SkillID = GLOBAL_CACHE.Skill.GetID("Cautery_Signet")
        skill.SkillType = SkillType.Signet.value
        skill.TargetAllegiance = Skilltarget.Ally.value
        skill.Nature = SkillNature.Buff.value
        skill.Conditions.HasCondition = True
        self.skill_data[skill.SkillID] = skill

        skill = self.CustomSkill()
        skill.SkillID = GLOBAL_CACHE.Skill.GetID("Hexbreaker_Aria")
        skill.SkillType = SkillType.Chant.value
        skill.TargetAllegiance = Skilltarget.Self.value
        skill.Nature = SkillNature.Buff.value
        self.skill_data[skill.SkillID] = skill

        skill = self.CustomSkill()
        skill.SkillID = GLOBAL_CACHE.Skill.GetID("Remedy_Signet")
        skill.SkillType = SkillType.Signet.value
        skill.TargetAllegiance = Skilltarget.Self.value
        skill.Nature = SkillNature.Buff.value
        skill.Conditions.HasCondition = True
        self.skill_data[skill.SkillID] = skill

        skill = self.CustomSkill()
        skill.SkillID = GLOBAL_CACHE.Skill.GetID("Signet_of_Aggression")
        skill.SkillType = SkillType.Signet.value
        skill.TargetAllegiance = Skilltarget.Self.value
        skill.Nature = SkillNature.Buff.value
        self.skill_data[skill.SkillID] = skill

        skill = self.CustomSkill()
        skill.SkillID = GLOBAL_CACHE.Skill.GetID("Song_of_Concentration")
        skill.SkillType = SkillType.Chant.value
        skill.TargetAllegiance = Skilltarget.Self.value
        skill.Nature = SkillNature.Buff.value
        self.skill_data[skill.SkillID] = skill

        #DERVISH MYSTICISM
        skill = self.CustomSkill()
        skill.SkillID = GLOBAL_CACHE.Skill.GetID("Arcane_Zeal")
        skill.SkillType = SkillType.Enchantment.value
        skill.TargetAllegiance = Skilltarget.Self.value
        skill.Nature = SkillNature.Buff.value
        skill.Conditions.IsOutOfCombat = True
        self.skill_data[skill.SkillID] = skill

        skill = self.CustomSkill()
        skill.SkillID = GLOBAL_CACHE.Skill.GetID("Aura_Slicer")
        skill.SkillType = SkillType.Attack.value
        skill.TargetAllegiance = Skilltarget.Enemy.value
        skill.Nature = SkillNature.Offensive.value
        self.skill_data[skill.SkillID] = skill

        skill = self.CustomSkill()
        skill.SkillID = GLOBAL_CACHE.Skill.GetID("Avatar_of_Balthazar")
        skill.SkillType = SkillType.Form.value
        skill.TargetAllegiance = Skilltarget.Self.value
        skill.Nature = SkillNature.Buff.value
        self.skill_data[skill.SkillID] = skill

        skill = self.CustomSkill()
        skill.SkillID = GLOBAL_CACHE.Skill.GetID("Avatar_of_Dwayna")
        skill.SkillType = SkillType.Form.value
        skill.TargetAllegiance = Skilltarget.Self.value
        skill.Nature = SkillNature.Buff.value
        self.skill_data[skill.SkillID] = skill

        skill = self.CustomSkill()
        skill.SkillID = GLOBAL_CACHE.Skill.GetID("Avatar_of_Grenth")
        skill.SkillType = SkillType.Form.value
        skill.TargetAllegiance = Skilltarget.Self.value
        skill.Nature = SkillNature.Buff.value
        self.skill_data[skill.SkillID] = skill

        skill = self.CustomSkill()
        skill.SkillID = GLOBAL_CACHE.Skill.GetID("Avatar_of_Lyssa")
        skill.SkillType = SkillType.Form.value
        skill.TargetAllegiance = Skilltarget.Self.value
        skill.Nature = SkillNature.Buff.value
        self.skill_data[skill.SkillID] = skill

        skill = self.CustomSkill()
        skill.SkillID = GLOBAL_CACHE.Skill.GetID("Avatar_of_Melandru")
        skill.SkillType = SkillType.Form.value
        skill.TargetAllegiance = Skilltarget.Self.value
        skill.Nature = SkillNature.Buff.value
        self.skill_data[skill.SkillID] = skill

        skill = self.CustomSkill()
        skill.SkillID = GLOBAL_CACHE.Skill.GetID("Balthazars_Rage")
        skill.SkillType = SkillType.Enchantment.value
        skill.TargetAllegiance = Skilltarget.Self.value
        skill.Nature = SkillNature.Buff.value
        self.skill_data[skill.SkillID] = skill

        skill = self.CustomSkill()
        skill.SkillID = GLOBAL_CACHE.Skill.GetID("Banishing_Strike")
        skill.SkillType = SkillType.Attack.value
        skill.TargetAllegiance = Skilltarget.Enemy.value
        skill.Nature = SkillNature.Offensive.value
        self.skill_data[skill.SkillID] = skill

        skill = self.CustomSkill()
        skill.SkillID = GLOBAL_CACHE.Skill.GetID("Eremites_Zeal")
        skill.SkillType = SkillType.Enchantment.value
        skill.TargetAllegiance = Skilltarget.Self.value
        skill.Nature = SkillNature.Buff.value
        self.skill_data[skill.SkillID] = skill

        skill = self.CustomSkill()
        skill.SkillID = GLOBAL_CACHE.Skill.GetID("Extend_Enchantments")
        skill.SkillType = SkillType.Skill.value
        skill.TargetAllegiance = Skilltarget.Self.value
        skill.Nature = SkillNature.Buff.value
        skill.Conditions.IsOutOfCombat = True
        self.skill_data[skill.SkillID] = skill

        skill = self.CustomSkill()
        skill.SkillID = GLOBAL_CACHE.Skill.GetID("Faithful_Intervention")
        skill.SkillType = SkillType.Enchantment.value
        skill.TargetAllegiance = Skilltarget.Self.value
        skill.Nature = SkillNature.Buff.value
        skill.Conditions.IsOutOfCombat = True
        self.skill_data[skill.SkillID] = skill

        skill = self.CustomSkill()
        skill.SkillID = GLOBAL_CACHE.Skill.GetID("Heart_of_Fury")
        skill.SkillType = SkillType.Stance.value
        skill.TargetAllegiance = Skilltarget.Self.value
        skill.Nature = SkillNature.Buff.value
        self.skill_data[skill.SkillID] = skill

        skill = self.CustomSkill()
        skill.SkillID = GLOBAL_CACHE.Skill.GetID("Heart_of_Holy_Flame")
        skill.SkillType = SkillType.Enchantment.value
        skill.TargetAllegiance = Skilltarget.Self.value
        skill.Nature = SkillNature.Buff.value
        skill.Conditions.IsOutOfCombat = True
        self.skill_data[skill.SkillID] = skill

        skill = self.CustomSkill()
        skill.SkillID = GLOBAL_CACHE.Skill.GetID("Imbue_Health")
        skill.SkillType = SkillType.Spell.value
        skill.TargetAllegiance = Skilltarget.OtherAlly.value
        skill.Nature = SkillNature.Healing.value
        skill.Conditions.LessLife = 0.50
        skill.Conditions.TargetingStrict = True
        self.skill_data[skill.SkillID] = skill

        skill = self.CustomSkill()
        skill.SkillID = GLOBAL_CACHE.Skill.GetID("Intimidating_Aura")
        skill.SkillType = SkillType.Enchantment.value
        skill.TargetAllegiance = Skilltarget.Self.value
        skill.Nature = SkillNature.Buff.value
        skill.Conditions.IsOutOfCombat = True
        self.skill_data[skill.SkillID] = skill

        skill = self.CustomSkill()
        skill.SkillID = GLOBAL_CACHE.Skill.GetID("Meditation")
        skill.SkillType = SkillType.Enchantment.value
        skill.TargetAllegiance = Skilltarget.Self.value
        skill.Nature = SkillNature.Buff.value
        skill.Conditions.IsOutOfCombat = True
        self.skill_data[skill.SkillID] = skill

        skill = self.CustomSkill()
        skill.SkillID = GLOBAL_CACHE.Skill.GetID("Mystic_Corruption")
        skill.SkillType = SkillType.Enchantment.value
        skill.TargetAllegiance = Skilltarget.Self.value
        skill.Nature = SkillNature.Buff.value
        skill.Conditions.HasEnchantment = True
        skill.Conditions.IsOutOfCombat = True
        self.skill_data[skill.SkillID] = skill

        skill = self.CustomSkill()
        skill.SkillID = GLOBAL_CACHE.Skill.GetID("Mystic_Sweep")
        skill.SkillType = SkillType.Attack.value
        skill.TargetAllegiance = Skilltarget.Enemy.value
        skill.Nature = SkillNature.Offensive.value
        self.skill_data[skill.SkillID] = skill

        skill = self.CustomSkill()
        skill.SkillID = GLOBAL_CACHE.Skill.GetID("Mystic_Vigor")
        skill.SkillType = SkillType.Enchantment.value
        skill.TargetAllegiance = Skilltarget.Self.value
        skill.Nature = SkillNature.Buff.value
        skill.Conditions.IsOutOfCombat = True
        self.skill_data[skill.SkillID] = skill

        skill = self.CustomSkill()
        skill.SkillID = GLOBAL_CACHE.Skill.GetID("Pious_Fury")
        skill.SkillType = SkillType.Stance.value
        skill.TargetAllegiance = Skilltarget.Self.value
        skill.Nature = SkillNature.Buff.value
        self.skill_data[skill.SkillID] = skill

        skill = self.CustomSkill()
        skill.SkillID = GLOBAL_CACHE.Skill.GetID("Pious_Haste")
        skill.SkillType = SkillType.Stance.value
        skill.TargetAllegiance = Skilltarget.Self.value
        skill.Nature = SkillNature.Buff.value
        self.skill_data[skill.SkillID] = skill

        skill = self.CustomSkill()
        skill.SkillID = GLOBAL_CACHE.Skill.GetID("Pious_Renewal")
        skill.SkillType = SkillType.Enchantment.value
        skill.TargetAllegiance = Skilltarget.Self.value
        skill.Nature = SkillNature.Buff.value
        skill.Conditions.IsOutOfCombat = False
        self.skill_data[skill.SkillID] = skill

        skill = self.CustomSkill()
        skill.SkillID = GLOBAL_CACHE.Skill.GetID("Rending_Touch")
        skill.SkillType = SkillType.Spell.value
        skill.TargetAllegiance = Skilltarget.Enemy.value
        skill.Nature = SkillNature.Offensive.value
        skill.Conditions.HasEnchantment = True
        self.skill_data[skill.SkillID] = skill

        skill = self.CustomSkill()
        skill.SkillID = GLOBAL_CACHE.Skill.GetID("Vow_of_Silence")
        skill.SkillType = SkillType.Enchantment.value
        skill.TargetAllegiance = Skilltarget.Self.value
        skill.Nature = SkillNature.Buff.value
        self.skill_data[skill.SkillID] = skill

        skill = self.CustomSkill()
        skill.SkillID = GLOBAL_CACHE.Skill.GetID("Watchful_Intervention")
        skill.SkillType = SkillType.Enchantment.value
        skill.TargetAllegiance = Skilltarget.Ally.value
        skill.Nature = SkillNature.Buff.value
        skill.Conditions.LessLife = 0.35
        skill.Conditions.IsOutOfCombat = True
        self.skill_data[skill.SkillID] = skill

        skill = self.CustomSkill()
        skill.SkillID = GLOBAL_CACHE.Skill.GetID("Zealous_Renewal")
        skill.SkillType = SkillType.Enchantment.value
        skill.TargetAllegiance = Skilltarget.Self.value
        skill.Nature = SkillNature.Buff.value
        skill.Conditions.IsOutOfCombat = True
        self.skill_data[skill.SkillID] = skill

        #DERVISH EARTH PRAYERS
        skill = self.CustomSkill()
        skill.SkillID = GLOBAL_CACHE.Skill.GetID("Armor_of_Sanctity")
        skill.SkillType = SkillType.Enchantment.value
        skill.TargetAllegiance = Skilltarget.Self.value
        skill.Nature = SkillNature.Buff.value
        self.skill_data[skill.SkillID] = skill

        skill = self.CustomSkill()
        skill.SkillID = GLOBAL_CACHE.Skill.GetID("Aura_of_Thorns")
        skill.SkillType = SkillType.Enchantment.value
        skill.TargetAllegiance = Skilltarget.Self.value
        skill.Nature = SkillNature.Buff.value
        self.skill_data[skill.SkillID] = skill

        skill = self.CustomSkill()
        skill.SkillID = GLOBAL_CACHE.Skill.GetID("Conviction")
        skill.SkillType = SkillType.Enchantment.value
        skill.TargetAllegiance = Skilltarget.Self.value
        skill.Nature = SkillNature.Buff.value
        skill.Conditions.IsOutOfCombat = True
        self.skill_data[skill.SkillID] = skill

        skill = self.CustomSkill()
        skill.SkillID = GLOBAL_CACHE.Skill.GetID("Dust_Cloak")
        skill.SkillType = SkillType.Enchantment.value
        skill.TargetAllegiance = Skilltarget.Self.value
        skill.Nature = SkillNature.Buff.value
        skill.Conditions.IsOutOfCombat = True
        self.skill_data[skill.SkillID] = skill

        skill = self.CustomSkill()
        skill.SkillID = GLOBAL_CACHE.Skill.GetID("Ebon_Dust_Aura")
        skill.SkillType = SkillType.Enchantment.value
        skill.TargetAllegiance = Skilltarget.Self.value
        skill.Nature = SkillNature.Buff.value
        skill.Conditions.IsOutOfCombat = True
        self.skill_data[skill.SkillID] = skill

        skill = self.CustomSkill()
        skill.SkillID = GLOBAL_CACHE.Skill.GetID("Fleeting_Stability")
        skill.SkillType = SkillType.Enchantment.value
        skill.TargetAllegiance = Skilltarget.Self.value
        skill.Nature = SkillNature.Buff.value
        self.skill_data[skill.SkillID] = skill

        skill = self.CustomSkill()
        skill.SkillID = GLOBAL_CACHE.Skill.GetID("Mirage_Cloak")
        skill.SkillType = SkillType.Enchantment.value
        skill.TargetAllegiance = Skilltarget.Self.value
        skill.Nature = SkillNature.Buff.value
        self.skill_data[skill.SkillID] = skill

        skill = self.CustomSkill()
        skill.SkillID = GLOBAL_CACHE.Skill.GetID("Mystic_Regeneration")
        skill.SkillType = SkillType.Enchantment.value
        skill.TargetAllegiance = Skilltarget.Self.value
        skill.Nature = SkillNature.Buff.value
        skill.Conditions.HasEnchantment = True
        skill.Conditions.IsOutOfCombat = True
        self.skill_data[skill.SkillID] = skill

        skill = self.CustomSkill()
        skill.SkillID = GLOBAL_CACHE.Skill.GetID("Mystic_Sandstorm")
        skill.SkillType = SkillType.Spell.value
        skill.TargetAllegiance = Skilltarget.Self.value
        skill.Nature = SkillNature.Buff.value
        self.skill_data[skill.SkillID] = skill

        skill = self.CustomSkill()
        skill.SkillID = GLOBAL_CACHE.Skill.GetID("Pious_Concentration")
        skill.SkillType = SkillType.Stance.value
        skill.TargetAllegiance = Skilltarget.Self.value
        skill.Nature = SkillNature.Buff.value
        skill.Conditions.IsOutOfCombat = True
        self.skill_data[skill.SkillID] = skill

        skill = self.CustomSkill()
        skill.SkillID = GLOBAL_CACHE.Skill.GetID("Sand_Shards")
        skill.SkillType = SkillType.Enchantment.value
        skill.TargetAllegiance = Skilltarget.Self.value
        skill.Nature = SkillNature.Buff.value
        skill.Conditions.IsOutOfCombat = False
        self.skill_data[skill.SkillID] = skill

        skill = self.CustomSkill()
        skill.SkillID = GLOBAL_CACHE.Skill.GetID("Shield_of_Force")
        skill.SkillType = SkillType.Enchantment.value
        skill.TargetAllegiance = Skilltarget.Self.value
        skill.Nature = SkillNature.Buff.value
        self.skill_data[skill.SkillID] = skill

        skill = self.CustomSkill()
        skill.SkillID = GLOBAL_CACHE.Skill.GetID("Signet_of_Pious_Light")
        skill.SkillType = SkillType.Signet.value
        skill.TargetAllegiance = Skilltarget.Ally.value
        skill.Nature = SkillNature.Healing.value
        skill.Conditions.LessLife = 0.65
        skill.Conditions.HasDervishEnchantment = True
        self.skill_data[skill.SkillID] = skill

        skill = self.CustomSkill()
        skill.SkillID = GLOBAL_CACHE.Skill.GetID("Staggering_Force")
        skill.SkillType = SkillType.Enchantment.value
        skill.TargetAllegiance = Skilltarget.Self.value
        skill.Nature = SkillNature.Buff.value
        skill.Conditions.IsOutOfCombat = True
        self.skill_data[skill.SkillID] = skill

        skill = self.CustomSkill()
        skill.SkillID = GLOBAL_CACHE.Skill.GetID("Veil_of_Thorns")
        skill.SkillType = SkillType.Enchantment.value
        skill.TargetAllegiance = Skilltarget.Self.value
        skill.Nature = SkillNature.Buff.value
        skill.Conditions.IsOutOfCombat = True
        self.skill_data[skill.SkillID] = skill

        skill = self.CustomSkill()
        skill.SkillID = GLOBAL_CACHE.Skill.GetID("Vital_Boon")
        skill.SkillType = SkillType.Enchantment.value
        skill.TargetAllegiance = Skilltarget.Self.value
        skill.Nature = SkillNature.Buff.value
        skill.Conditions.IsOutOfCombat = True
        self.skill_data[skill.SkillID] = skill

        skill = self.CustomSkill()
        skill.SkillID = GLOBAL_CACHE.Skill.GetID("Vow_of_Strength")
        skill.SkillType = SkillType.Enchantment.value
        skill.TargetAllegiance = Skilltarget.Self.value
        skill.Nature = SkillNature.Buff.value
        self.skill_data[skill.SkillID] = skill

        #DERVISH SCYTHE MASTERY
        skill = self.CustomSkill()
        skill.SkillID = GLOBAL_CACHE.Skill.GetID("Chilling_Victory")
        skill.SkillType = SkillType.Attack.value
        skill.TargetAllegiance = Skilltarget.Enemy.value
        skill.Nature = SkillNature.Offensive.value
        self.skill_data[skill.SkillID] = skill

        skill = self.CustomSkill()
        skill.SkillID = GLOBAL_CACHE.Skill.GetID("Crippling_Sweep")
        skill.SkillType = SkillType.Attack.value
        skill.TargetAllegiance = Skilltarget.Enemy.value
        skill.Nature = SkillNature.Offensive.value
        self.skill_data[skill.SkillID] = skill

        skill = self.CustomSkill()
        skill.SkillID = GLOBAL_CACHE.Skill.GetID("Crippling_Victory")
        skill.SkillType = SkillType.Attack.value
        skill.TargetAllegiance = Skilltarget.Enemy.value
        skill.Nature = SkillNature.Offensive.value
        self.skill_data[skill.SkillID] = skill

        skill = self.CustomSkill()
        skill.SkillID = GLOBAL_CACHE.Skill.GetID("Eremites_Attack")
        skill.SkillType = SkillType.Attack.value
        skill.TargetAllegiance = Skilltarget.Enemy.value
        skill.Nature = SkillNature.Offensive.value
        self.skill_data[skill.SkillID] = skill

        skill = self.CustomSkill()
        skill.SkillID = GLOBAL_CACHE.Skill.GetID("Farmers_Scythe")
        skill.SkillType = SkillType.Attack.value
        skill.TargetAllegiance = Skilltarget.Enemy.value
        skill.Nature = SkillNature.Offensive.value
        self.skill_data[skill.SkillID] = skill

        skill = self.CustomSkill()
        skill.SkillID = GLOBAL_CACHE.Skill.GetID("Irresistible_Sweep")
        skill.SkillType = SkillType.Attack.value
        skill.TargetAllegiance = Skilltarget.Enemy.value
        skill.Nature = SkillNature.Offensive.value
        self.skill_data[skill.SkillID] = skill

        skill = self.CustomSkill()
        skill.SkillID = GLOBAL_CACHE.Skill.GetID("Lyssas_Assault")
        skill.SkillType = SkillType.Attack.value
        skill.TargetAllegiance = Skilltarget.EnemyAttacking.value
        skill.Nature = SkillNature.Interrupt.value
        skill.Conditions.IsAttacking = True
        self.skill_data[skill.SkillID] = skill

        skill = self.CustomSkill()
        skill.SkillID = GLOBAL_CACHE.Skill.GetID("Pious_Assault")
        skill.SkillType = SkillType.Attack.value
        skill.TargetAllegiance = Skilltarget.Enemy.value
        skill.Nature = SkillNature.Offensive.value
        self.skill_data[skill.SkillID] = skill

        skill = self.CustomSkill()
        skill.SkillID = GLOBAL_CACHE.Skill.GetID("Radiant_Scythe")
        skill.SkillType = SkillType.Attack.value
        skill.TargetAllegiance = Skilltarget.Enemy.value
        skill.Nature = SkillNature.Offensive.value
        self.skill_data[skill.SkillID] = skill

        skill = self.CustomSkill()
        skill.SkillID = GLOBAL_CACHE.Skill.GetID("Reap_Impurities")
        skill.SkillType = SkillType.Attack.value
        skill.TargetAllegiance = Skilltarget.Enemy.value
        skill.Nature = SkillNature.Offensive.value
        self.skill_data[skill.SkillID] = skill

        skill = self.CustomSkill()
        skill.SkillID = GLOBAL_CACHE.Skill.GetID("Reapers_Sweep")
        skill.SkillType = SkillType.Attack.value
        skill.TargetAllegiance = Skilltarget.Enemy.value
        skill.Nature = SkillNature.Offensive.value
        self.skill_data[skill.SkillID] = skill

        skill = self.CustomSkill()
        skill.SkillID = GLOBAL_CACHE.Skill.GetID("Rending_Sweep")
        skill.SkillType = SkillType.Attack.value
        skill.TargetAllegiance = Skilltarget.Enemy.value
        skill.Nature = SkillNature.Offensive.value
        self.skill_data[skill.SkillID] = skill

        skill = self.CustomSkill()
        skill.SkillID = GLOBAL_CACHE.Skill.GetID("Twin_Moon_Sweep")
        skill.SkillType = SkillType.Attack.value
        skill.TargetAllegiance = Skilltarget.Enemy.value
        skill.Nature = SkillNature.Offensive.value
        self.skill_data[skill.SkillID] = skill

        skill = self.CustomSkill()
        skill.SkillID = GLOBAL_CACHE.Skill.GetID("Victorious_Sweep")
        skill.SkillType = SkillType.Attack.value
        skill.TargetAllegiance = Skilltarget.Enemy.value
        skill.Nature = SkillNature.Offensive.value
        self.skill_data[skill.SkillID] = skill

        skill = self.CustomSkill()
        skill.SkillID = GLOBAL_CACHE.Skill.GetID("Wearying_Strike")
        skill.SkillType = SkillType.Attack.value
        skill.TargetAllegiance = Skilltarget.Enemy.value
        skill.Nature = SkillNature.Offensive.value
        self.skill_data[skill.SkillID] = skill

        skill = self.CustomSkill()
        skill.SkillID = GLOBAL_CACHE.Skill.GetID("Wounding_Strike")
        skill.SkillType = SkillType.Attack.value
        skill.TargetAllegiance = Skilltarget.Enemy.value
        skill.Nature = SkillNature.Offensive.value
        self.skill_data[skill.SkillID] = skill

        skill = self.CustomSkill()
        skill.SkillID = GLOBAL_CACHE.Skill.GetID("Zealous_Sweep")
        skill.SkillType = SkillType.Attack.value
        skill.TargetAllegiance = Skilltarget.Enemy.value
        skill.Nature = SkillNature.Offensive.value
        self.skill_data[skill.SkillID] = skill

        #DERVISH WIND PRAYERS
        skill = self.CustomSkill()
        skill.SkillID = GLOBAL_CACHE.Skill.GetID("Attackers_Insight")
        skill.SkillType = SkillType.Enchantment.value
        skill.TargetAllegiance = Skilltarget.Self.value
        skill.Nature = SkillNature.Buff.value
        self.skill_data[skill.SkillID] = skill

        skill = self.CustomSkill()
        skill.SkillID = GLOBAL_CACHE.Skill.GetID("Dwaynas_Touch")
        skill.SkillType = SkillType.Spell.value
        skill.TargetAllegiance = Skilltarget.Ally.value
        skill.Nature = SkillNature.Healing.value
        skill.Conditions.HasDervishEnchantment = True
        skill.Conditions.LessLife = 0.70
        self.skill_data[skill.SkillID] = skill

        skill = self.CustomSkill()
        skill.SkillID = GLOBAL_CACHE.Skill.GetID("Featherfoot_Grace")
        skill.SkillType = SkillType.Enchantment.value
        skill.TargetAllegiance = Skilltarget.Self.value
        skill.Nature = SkillNature.Buff.value
        self.skill_data[skill.SkillID] = skill

        skill = self.CustomSkill()
        skill.SkillID = GLOBAL_CACHE.Skill.GetID("Grenths_Aura")
        skill.SkillType = SkillType.Enchantment.value
        skill.TargetAllegiance = Skilltarget.Self.value
        skill.Nature = SkillNature.Buff.value
        skill.Conditions.IsOutOfCombat = True
        self.skill_data[skill.SkillID] = skill

        skill = self.CustomSkill()
        skill.SkillID = GLOBAL_CACHE.Skill.GetID("Grenths_Fingers")
        skill.SkillType = SkillType.Enchantment.value
        skill.TargetAllegiance = Skilltarget.Self.value
        skill.Nature = SkillNature.Buff.value
        skill.Conditions.IsOutOfCombat = True
        self.skill_data[skill.SkillID] = skill

        skill = self.CustomSkill()
        skill.SkillID = GLOBAL_CACHE.Skill.GetID("Grenths_Grasp")
        skill.SkillType = SkillType.Enchantment.value
        skill.TargetAllegiance = Skilltarget.Self.value
        skill.Nature = SkillNature.Buff.value
        skill.Conditions.IsOutOfCombat = True
        self.skill_data[skill.SkillID] = skill

        skill = self.CustomSkill()
        skill.SkillID = GLOBAL_CACHE.Skill.GetID("Guiding_Hands")
        skill.SkillType = SkillType.Enchantment.value
        skill.TargetAllegiance = Skilltarget.Self.value
        skill.Nature = SkillNature.Buff.value
        skill.Conditions.IsOutOfCombat = True
        self.skill_data[skill.SkillID] = skill

        skill = self.CustomSkill()
        skill.SkillID = GLOBAL_CACHE.Skill.GetID("Harriers_Grasp")
        skill.SkillType = SkillType.Enchantment.value
        skill.TargetAllegiance = Skilltarget.Self.value
        skill.Nature = SkillNature.Buff.value
        skill.Conditions.IsOutOfCombat = True
        self.skill_data[skill.SkillID] = skill

        skill = self.CustomSkill()
        skill.SkillID = GLOBAL_CACHE.Skill.GetID("Mystic_Healing")
        skill.SkillType = SkillType.Spell.value
        skill.TargetAllegiance = Skilltarget.Self.value
        skill.Nature = SkillNature.Healing.value
        skill.Conditions.LessLife = 0.75
        skill.Conditions.IsPartyWide = True
        self.skill_data[skill.SkillID] = skill

        skill = self.CustomSkill()
        skill.SkillID = GLOBAL_CACHE.Skill.GetID("Mystic_Twister")
        skill.SkillType = SkillType.Spell.value
        skill.TargetAllegiance = Skilltarget.Self.value
        skill.Nature = SkillNature.Offensive.value
        self.skill_data[skill.SkillID] = skill

        skill = self.CustomSkill()
        skill.SkillID = GLOBAL_CACHE.Skill.GetID("Natural_Healing")
        skill.SkillType = SkillType.Spell.value
        skill.TargetAllegiance = Skilltarget.Self.value
        skill.Nature = SkillNature.Healing.value
        skill.Conditions.LessLife = 0.60
        self.skill_data[skill.SkillID] = skill

        skill = self.CustomSkill()
        skill.SkillID = GLOBAL_CACHE.Skill.GetID("Onslaught")
        skill.SkillType = SkillType.Enchantment.value
        skill.TargetAllegiance = Skilltarget.Self.value
        skill.Nature = SkillNature.Buff.value
        self.skill_data[skill.SkillID] = skill

        skill = self.CustomSkill()
        skill.SkillID = GLOBAL_CACHE.Skill.GetID("Rending_Aura")
        skill.SkillType = SkillType.Enchantment.value
        skill.TargetAllegiance = Skilltarget.Self.value
        skill.Nature = SkillNature.Buff.value
        skill.Conditions.IsOutOfCombat = True
        self.skill_data[skill.SkillID] = skill

        skill = self.CustomSkill()
        skill.SkillID = GLOBAL_CACHE.Skill.GetID("Signet_of_Mystic_Speed")
        skill.SkillType = SkillType.Signet.value
        skill.TargetAllegiance = Skilltarget.Self.value
        skill.Nature = SkillNature.Buff.value
        skill.Conditions.IsOutOfCombat = True
        self.skill_data[skill.SkillID] = skill

        skill = self.CustomSkill()
        skill.SkillID = GLOBAL_CACHE.Skill.GetID("Signet_of_Pious_Restraint")
        skill.SkillType = SkillType.Signet.value
        skill.TargetAllegiance = Skilltarget.Enemy.value
        skill.Nature = SkillNature.Offensive.value
        self.skill_data[skill.SkillID] = skill

        skill = self.CustomSkill()
        skill.SkillID = GLOBAL_CACHE.Skill.GetID("Test_of_Faith")
        skill.SkillType = SkillType.Spell.value
        skill.TargetAllegiance = Skilltarget.Enemy.value
        skill.Nature = SkillNature.Offensive.value
        self.skill_data[skill.SkillID] = skill

        skill = self.CustomSkill()
        skill.SkillID = GLOBAL_CACHE.Skill.GetID("Vow_of_Piety")
        skill.SkillType = SkillType.Enchantment.value
        skill.TargetAllegiance = Skilltarget.Self.value
        skill.Nature = SkillNature.Buff.value
        self.skill_data[skill.SkillID] = skill

        skill = self.CustomSkill()
        skill.SkillID = GLOBAL_CACHE.Skill.GetID("Whirling_Charge")
        skill.SkillType = SkillType.Enchantment.value
        skill.TargetAllegiance = Skilltarget.Self.value
        skill.Nature = SkillNature.Buff.value
        self.skill_data[skill.SkillID] = skill

        skill = self.CustomSkill()
        skill.SkillID = GLOBAL_CACHE.Skill.GetID("Winds_of_Disenchantment")
        skill.SkillType = SkillType.Spell.value
        skill.TargetAllegiance = Skilltarget.Self.value
        skill.Nature = SkillNature.Buff.value
        self.skill_data[skill.SkillID] = skill

        skill = self.CustomSkill()
        skill.SkillID = GLOBAL_CACHE.Skill.GetID("Zealous_Vow")
        skill.SkillType = SkillType.Enchantment.value
        skill.TargetAllegiance = Skilltarget.Self.value
        skill.Nature = SkillNature.Buff.value
        skill.Conditions.IsOutOfCombat = True
        self.skill_data[skill.SkillID] = skill

        #DERVISH NO ATTRIBUTE
        skill = self.CustomSkill()
        skill.SkillID = GLOBAL_CACHE.Skill.GetID("Enchanted_Haste")
        skill.SkillType = SkillType.Enchantment.value
        skill.TargetAllegiance = Skilltarget.Self.value
        skill.Nature = SkillNature.Buff.value
        self.skill_data[skill.SkillID] = skill

        #CORE NO ATTRIBUTE
        skill = self.CustomSkill()
        skill.SkillID = GLOBAL_CACHE.Skill.GetID("Resurrection_Signet")
        skill.SkillType = SkillType.Signet.value
        skill.TargetAllegiance = Skilltarget.DeadAlly.value
        skill.Nature = SkillNature.Resurrection.value
        skill.Conditions.IsAlive = False
        self.skill_data[skill.SkillID] = skill

        #PVE-ONLY ANNIVERSARY
        skill = self.CustomSkill()
        skill.SkillID = GLOBAL_CACHE.Skill.GetID("Together_as_one")
        skill.SkillType = SkillType.Shout.value
        skill.TargetAllegiance = Skilltarget.Self.value
        skill.Nature = SkillNature.Interrupt.value
        skill.Conditions.IsOutOfCombat = True
        self.skill_data[skill.SkillID] = skill

        skill = self.CustomSkill()
        skill.SkillID = GLOBAL_CACHE.Skill.GetID("Heroic_Refrain")
        skill.SkillType = SkillType.EchoRefrain.value
        skill.TargetAllegiance = Skilltarget.Ally.value
        skill.Nature = SkillNature.Buff.value
        skill.Conditions.IsOutOfCombat = True
        self.skill_data[skill.SkillID] = skill

        skill = self.CustomSkill()
        skill.SkillID = GLOBAL_CACHE.Skill.GetID("Judgement_Strike")
        skill.SkillType = SkillType.Attack.value
        skill.TargetAllegiance = Skilltarget.Enemy.value
        skill.Nature = SkillNature.Offensive.value
        self.skill_data[skill.SkillID] = skill

        skill = self.CustomSkill()
        skill.SkillID = GLOBAL_CACHE.Skill.GetID("Over_the_Limit")
        skill.SkillType = SkillType.Enchantment.value
        skill.TargetAllegiance = Skilltarget.Self.value
        skill.Nature = SkillNature.Buff.value
        skill.Conditions.IsOutOfCombat = True
        self.skill_data[skill.SkillID] = skill

        skill = self.CustomSkill()
        skill.SkillID = GLOBAL_CACHE.Skill.GetID("Seven_Weapon_Stance")
        skill.SkillType = SkillType.Stance.value
        skill.TargetAllegiance = Skilltarget.Self.value
        skill.Nature = SkillNature.Buff.value
        skill.Conditions.IsOutOfCombat = True
        self.skill_data[skill.SkillID] = skill

        skill = self.CustomSkill()
        skill.SkillID = GLOBAL_CACHE.Skill.GetID("Shadow_Theft")
        skill.SkillType = SkillType.Skill.value
        skill.TargetAllegiance = Skilltarget.Enemy.value
        skill.Nature = SkillNature.Offensive.value
        self.skill_data[skill.SkillID] = skill

        skill = self.CustomSkill()
        skill.SkillID = GLOBAL_CACHE.Skill.GetID("Soul_Taker")
        skill.SkillType = SkillType.Enchantment.value
        skill.TargetAllegiance = Skilltarget.Self.value
        skill.Nature = SkillNature.Buff.value
        skill.Conditions.IsOutOfCombat = True
        self.skill_data[skill.SkillID] = skill

        skill = self.CustomSkill()
        skill.SkillID = GLOBAL_CACHE.Skill.GetID("Time_Ward")
        skill.SkillType = SkillType.Ward.value
        skill.TargetAllegiance = Skilltarget.Self.value
        skill.Nature = SkillNature.CustomC.value
        skill.Conditions.EnemiesInRange = 3
        skill.Conditions.EnemiesInRangeArea = Range.Area.value
        self.skill_data[skill.SkillID] = skill

        skill = self.CustomSkill()
        skill.SkillID = GLOBAL_CACHE.Skill.GetID("Vow_of_Revolution")
        skill.SkillType = SkillType.Enchantment.value
        skill.TargetAllegiance = Skilltarget.Self.value
        skill.Nature = SkillNature.Buff.value
        self.skill_data[skill.SkillID] = skill

        skill = self.CustomSkill()
        skill.SkillID = GLOBAL_CACHE.Skill.GetID("Weapons_of_Three_Forges")
        skill.SkillType = SkillType.WeaponSpell.value
        skill.TargetAllegiance = Skilltarget.Self.value
        skill.Nature = SkillNature.Buff.value
        self.skill_data[skill.SkillID] = skill

        #PVE-ONLY KURZICK-LUXON
        skill = self.CustomSkill()
        skill.SkillID = GLOBAL_CACHE.Skill.GetID("Save_Yourselves_kurzick")
        skill.SkillType = SkillType.Shout.value
        skill.TargetAllegiance = Skilltarget.Self.value
        skill.Nature = SkillNature.Buff.value
        self.skill_data[skill.SkillID] = skill

        skill = self.CustomSkill()
        skill.SkillID = GLOBAL_CACHE.Skill.GetID("Save_Yourselves_luxon")
        skill.SkillType = SkillType.Shout.value
        skill.TargetAllegiance = Skilltarget.Self.value
        skill.Nature = SkillNature.Buff.value
        self.skill_data[skill.SkillID] = skill

        skill = self.CustomSkill()
        skill.SkillID = GLOBAL_CACHE.Skill.GetID("Aura_of_Holy_Might_kurzick")
        skill.SkillType = SkillType.Enchantment.value
        skill.TargetAllegiance = Skilltarget.Self.value
        skill.Nature = SkillNature.Buff.value
        skill.Conditions.IsOutOfCombat = True
        self.skill_data[skill.SkillID] = skill

        skill = self.CustomSkill()
        skill.SkillID = GLOBAL_CACHE.Skill.GetID("Aura_of_Holy_Might_luxon")
        skill.SkillType = SkillType.Enchantment.value
        skill.TargetAllegiance = Skilltarget.Self.value
        skill.Nature = SkillNature.Buff.value
        skill.Conditions.IsOutOfCombat = True
        self.skill_data[skill.SkillID] = skill

        skill = self.CustomSkill()
        skill.SkillID = GLOBAL_CACHE.Skill.GetID("Elemental_Lord_kurzick")
        skill.SkillType = SkillType.Enchantment.value
        skill.TargetAllegiance = Skilltarget.Self.value
        skill.Nature = SkillNature.Buff.value
        skill.Conditions.IsOutOfCombat = True
        self.skill_data[skill.SkillID] = skill

        skill = self.CustomSkill()
        skill.SkillID = GLOBAL_CACHE.Skill.GetID("Elemental_Lord_luxon")
        skill.SkillType = SkillType.Enchantment.value
        skill.TargetAllegiance = Skilltarget.Self.value
        skill.Nature = SkillNature.Buff.value
        skill.Conditions.IsOutOfCombat = True
        self.skill_data[skill.SkillID] = skill

        skill = self.CustomSkill()
        skill.SkillID = GLOBAL_CACHE.Skill.GetID("Ether_Nightmare_luxon")
        skill.SkillType = SkillType.Hex.value
        skill.TargetAllegiance = Skilltarget.Enemy.value
        skill.Nature = SkillNature.Offensive.value
        self.skill_data[skill.SkillID] = skill

        skill = self.CustomSkill()
        skill.SkillID = GLOBAL_CACHE.Skill.GetID("Ether_Nightmare_kurzick")
        skill.SkillType = SkillType.Hex.value
        skill.TargetAllegiance = Skilltarget.Enemy.value
        skill.Nature = SkillNature.Offensive.value
        self.skill_data[skill.SkillID] = skill

        skill = self.CustomSkill()
        skill.SkillID = GLOBAL_CACHE.Skill.GetID("Selfless_Spirit_kurzick")
        skill.SkillType = SkillType.Enchantment.value
        skill.TargetAllegiance = Skilltarget.Self.value
        skill.Nature = SkillNature.Buff.value
        skill.Conditions.LessEnergy = 0.5
        self.skill_data[skill.SkillID] = skill

        skill = self.CustomSkill()
        skill.SkillID = GLOBAL_CACHE.Skill.GetID("Selfless_Spirit_luxon")
        skill.SkillType = SkillType.Enchantment.value
        skill.TargetAllegiance = Skilltarget.Self.value
        skill.Nature = SkillNature.Buff.value
        self.skill_data[skill.SkillID] = skill

        skill = self.CustomSkill()
        skill.SkillID = GLOBAL_CACHE.Skill.GetID("Shadow_Sanctuary_kurzick")
        skill.SkillType = SkillType.Enchantment.value
        skill.TargetAllegiance = Skilltarget.Self.value
        skill.Nature = SkillNature.Buff.value
        self.skill_data[skill.SkillID] = skill

        skill = self.CustomSkill()
        skill.SkillID = GLOBAL_CACHE.Skill.GetID("Shadow_Sanctuary_luxon")
        skill.SkillType = SkillType.Enchantment.value
        skill.TargetAllegiance = Skilltarget.Self.value
        skill.Nature = SkillNature.Buff.value
        self.skill_data[skill.SkillID] = skill

        skill = self.CustomSkill()
        skill.SkillID = GLOBAL_CACHE.Skill.GetID("Signet_of_Corruption_kurzick")
        skill.SkillType = SkillType.Signet.value
        skill.TargetAllegiance = Skilltarget.Enemy.value
        skill.Nature = SkillNature.Offensive.value
        self.skill_data[skill.SkillID] = skill

        skill = self.CustomSkill()
        skill.SkillID = GLOBAL_CACHE.Skill.GetID("Signet_of_Corruption_luxon")
        skill.SkillType = SkillType.Signet.value
        skill.TargetAllegiance = Skilltarget.Enemy.value
        skill.Nature = SkillNature.Offensive.value
        self.skill_data[skill.SkillID] = skill

        skill = self.CustomSkill()
        skill.SkillID = GLOBAL_CACHE.Skill.GetID("Spear_of_Fury_kurzick")
        skill.SkillType = SkillType.Attack.value
        skill.TargetAllegiance = Skilltarget.Enemy.value
        skill.Nature = SkillNature.Offensive.value
        self.skill_data[skill.SkillID] = skill

        skill = self.CustomSkill()
        skill.SkillID = GLOBAL_CACHE.Skill.GetID("Spear_of_Fury_luxon")
        skill.SkillType = SkillType.Attack.value
        skill.TargetAllegiance = Skilltarget.Enemy.value
        skill.Nature = SkillNature.Offensive.value
        self.skill_data[skill.SkillID] = skill

        skill = self.CustomSkill()
        skill.SkillID = GLOBAL_CACHE.Skill.GetID("Summon_Spirits_kurzick")
        skill.SkillType = SkillType.Spell.value
        skill.TargetAllegiance = Skilltarget.Spirit.value
        skill.Nature = SkillNature.Neutral.value
        skill.Conditions.LessLife = 0.75
        skill.Conditions.IsOutOfCombat = False
        self.skill_data[skill.SkillID] = skill

        skill = self.CustomSkill()
        skill.SkillID = GLOBAL_CACHE.Skill.GetID("Summon_Spirits_luxon")
        skill.SkillType = SkillType.Spell.value
        skill.TargetAllegiance = Skilltarget.Spirit.value
        skill.Nature = SkillNature.Neutral.value
        skill.Conditions.LessLife = 0.75
        skill.Conditions.IsOutOfCombat = False
        self.skill_data[skill.SkillID] = skill

        skill = self.CustomSkill()
        skill.SkillID = GLOBAL_CACHE.Skill.GetID("Triple_Shot_kurzick")
        skill.SkillType = SkillType.Attack.value
        skill.TargetAllegiance = Skilltarget.Enemy.value
        skill.Nature = SkillNature.Offensive.value
        self.skill_data[skill.SkillID] = skill

        skill = self.CustomSkill()
        skill.SkillID = GLOBAL_CACHE.Skill.GetID("Triple_Shot_luxon")
        skill.SkillType = SkillType.Attack.value
        skill.TargetAllegiance = Skilltarget.Enemy.value
        skill.Nature = SkillNature.Offensive.value
        self.skill_data[skill.SkillID] = skill

        #PVE-ONLY SUNSPEAR
        skill = self.CustomSkill()
        skill.SkillID = GLOBAL_CACHE.Skill.GetID("Theres_Nothing_to_Fear")
        skill.SkillType = SkillType.Shout.value
        skill.TargetAllegiance = Skilltarget.Self.value
        skill.Nature = SkillNature.Buff.value
        self.skill_data[skill.SkillID] = skill

        skill = self.CustomSkill()
        skill.SkillID = GLOBAL_CACHE.Skill.GetID("Critical_Agility")
        skill.SkillType = SkillType.Enchantment.value
        skill.TargetAllegiance = Skilltarget.Self.value
        skill.Nature = SkillNature.Buff.value
        self.skill_data[skill.SkillID] = skill

        skill = self.CustomSkill()
        skill.SkillID = GLOBAL_CACHE.Skill.GetID("Cry_of_Pain")
        skill.SkillType = SkillType.Spell.value
        skill.TargetAllegiance = Skilltarget.Enemy.value
        skill.Nature = SkillNature.Interrupt.value
        skill.Conditions.IsCasting = True
        self.skill_data[skill.SkillID] = skill

        skill = self.CustomSkill()
        skill.SkillID = GLOBAL_CACHE.Skill.GetID("Eternal_Aura")
        skill.SkillType = SkillType.Enchantment.value
        skill.TargetAllegiance = Skilltarget.Self.value
        skill.Nature = SkillNature.Buff.value
        skill.Conditions.IsOutOfCombat = True
        self.skill_data[skill.SkillID] = skill

        skill = self.CustomSkill()
        skill.SkillID = GLOBAL_CACHE.Skill.GetID("Intensity")
        skill.SkillType = SkillType.Skill.value
        skill.TargetAllegiance = Skilltarget.Self.value
        skill.Nature = SkillNature.Buff.value
        self.skill_data[skill.SkillID] = skill

        skill = self.CustomSkill()
        skill.SkillID = GLOBAL_CACHE.Skill.GetID("Necrosis")
        skill.SkillType = SkillType.Skill.value
        skill.TargetAllegiance = Skilltarget.Enemy.value
        skill.Nature = SkillNature.Offensive.value
        skill.Conditions.HasCondition = True
        skill.Conditions.HasHex = True
        skill.Conditions.UniqueProperty = True
        self.skill_data[skill.SkillID] = skill

        skill = self.CustomSkill()
        skill.SkillID = GLOBAL_CACHE.Skill.GetID("Never_Rampage_Alone")
        skill.SkillType = SkillType.Skill.value
        skill.TargetAllegiance = Skilltarget.Self.value
        skill.Nature = SkillNature.Buff.value
        self.skill_data[skill.SkillID] = skill

        skill = self.CustomSkill()
        skill.SkillID = GLOBAL_CACHE.Skill.GetID("Seed_of_Life")
        skill.SkillType = SkillType.Enchantment.value
        skill.TargetAllegiance = Skilltarget.AllyMartialMelee.value
        skill.Nature = SkillNature.Buff.value
        skill.Conditions.TargetingStrict = True
        skill.Conditions.LessLife = 0.8
        skill.Conditions.IsPartyWide = True
        skill.Conditions.PartyWideArea = Range.SafeCompass.value
        self.skill_data[skill.SkillID] = skill

        skill = self.CustomSkill()
        skill.SkillID = GLOBAL_CACHE.Skill.GetID("Sunspear_Rebirth_Signet")
        skill.SkillType = SkillType.Signet.value
        skill.TargetAllegiance = Skilltarget.DeadAlly.value
        skill.Nature = SkillNature.Resurrection.value
        skill.Conditions.IsAlive = False
        self.skill_data[skill.SkillID] = skill

        skill = self.CustomSkill()
        skill.SkillID = GLOBAL_CACHE.Skill.GetID("Vampirism")
        skill.SkillType = SkillType.Ritual.value
        skill.TargetAllegiance = Skilltarget.Self.value
        skill.Nature = SkillNature.Offensive.value
        self.skill_data[skill.SkillID] = skill

        skill = self.CustomSkill()
        skill.SkillID = GLOBAL_CACHE.Skill.GetID("Whirlwind_Attack")
        skill.SkillType = SkillType.Attack.value
        skill.TargetAllegiance = Skilltarget.Enemy.value
        skill.Nature = SkillNature.Offensive.value
        self.skill_data[skill.SkillID] = skill

        #PVE-ONLY LIGHTBRINGER
        # Lightbringer Skills
        skill = self.CustomSkill()
        skill.SkillID = GLOBAL_CACHE.Skill.GetID("Lightbringer_Signet")
        skill.SkillType = SkillType.Signet.value
        skill.TargetAllegiance = Skilltarget.Self.value
        skill.Nature = SkillNature.Buff.value
        self.skill_data[skill.SkillID] = skill

        skill = self.CustomSkill()
        skill.SkillID = GLOBAL_CACHE.Skill.GetID("Lightbringers_Gaze")
        skill.SkillType = SkillType.Skill.value
        skill.TargetAllegiance = Skilltarget.Enemy.value
        skill.Nature = SkillNature.Offensive.value
        self.skill_data[skill.SkillID] = skill

        # PvE-Only Asura Skills
        skill = self.CustomSkill()
        skill.SkillID = GLOBAL_CACHE.Skill.GetID("Air_of_Superiority")
        skill.SkillType = SkillType.Skill.value
        skill.TargetAllegiance = Skilltarget.Self.value
        skill.Nature = SkillNature.Buff.value
        self.skill_data[skill.SkillID] = skill

        skill = self.CustomSkill()
        skill.SkillID = GLOBAL_CACHE.Skill.GetID("Asuran_Scan")
        skill.SkillType = SkillType.Hex.value
        skill.TargetAllegiance = Skilltarget.Enemy.value
        skill.Nature = SkillNature.Offensive.value
        self.skill_data[skill.SkillID] = skill

        skill = self.CustomSkill()
        skill.SkillID = GLOBAL_CACHE.Skill.GetID("Mental_Block")
        skill.SkillType = SkillType.Enchantment.value
        skill.TargetAllegiance = Skilltarget.Self.value
        skill.Nature = SkillNature.Buff.value
        self.skill_data[skill.SkillID] = skill

        skill = self.CustomSkill()
        skill.SkillID = GLOBAL_CACHE.Skill.GetID("Mindbender")
        skill.SkillType = SkillType.Enchantment.value
        skill.TargetAllegiance = Skilltarget.Self.value
        skill.Nature = SkillNature.Buff.value
        self.skill_data[skill.SkillID] = skill

        skill = self.CustomSkill()
        skill.SkillID = GLOBAL_CACHE.Skill.GetID("Pain_Inverter")
        skill.SkillType = SkillType.Hex.value
        skill.TargetAllegiance = Skilltarget.Enemy.value
        skill.Nature = SkillNature.Offensive.value
        self.skill_data[skill.SkillID] = skill

        skill = self.CustomSkill()
        skill.SkillID = GLOBAL_CACHE.Skill.GetID("Radiation_Field")
        skill.SkillType = SkillType.Ward.value
        skill.TargetAllegiance = Skilltarget.Self.value
        skill.Nature = SkillNature.Offensive.value
        skill.Conditions.EnemiesInRange = 3
        skill.Conditions.EnemiesInRangeArea = Range.Area.value
        self.skill_data[skill.SkillID] = skill

        skill = self.CustomSkill()
        skill.SkillID = GLOBAL_CACHE.Skill.GetID("Smooth_Criminal")
        skill.SkillType = SkillType.Spell.value
        skill.TargetAllegiance = Skilltarget.Enemy.value
        skill.Nature = SkillNature.Offensive.value
        self.skill_data[skill.SkillID] = skill

        skill = self.CustomSkill()
        skill.SkillID = GLOBAL_CACHE.Skill.GetID("Summon_Ice_Imp")
        skill.SkillType = SkillType.Spell.value
        skill.TargetAllegiance = Skilltarget.Self.value
        skill.Nature = SkillNature.Offensive.value
        self.skill_data[skill.SkillID] = skill

        skill = self.CustomSkill()
        skill.SkillID = GLOBAL_CACHE.Skill.GetID("Summon_Mursaat")
        skill.SkillType = SkillType.Spell.value
        skill.TargetAllegiance = Skilltarget.Self.value
        skill.Nature = SkillNature.Offensive.value
        self.skill_data[skill.SkillID] = skill

        skill = self.CustomSkill()
        skill.SkillID = GLOBAL_CACHE.Skill.GetID("Summon_Naga_Shaman")
        skill.SkillType = SkillType.Spell.value
        skill.TargetAllegiance = Skilltarget.Self.value
        skill.Nature = SkillNature.Offensive.value
        self.skill_data[skill.SkillID] = skill

        skill = self.CustomSkill()
        skill.SkillID = GLOBAL_CACHE.Skill.GetID("Summon_Ruby_Djinn")
        skill.SkillType = SkillType.Spell.value
        skill.TargetAllegiance = Skilltarget.Self.value
        skill.Nature = SkillNature.Offensive.value
        self.skill_data[skill.SkillID] = skill

        skill = self.CustomSkill()
        skill.SkillID = GLOBAL_CACHE.Skill.GetID("Technobabble")
        skill.SkillType = SkillType.Spell.value
        skill.TargetAllegiance = Skilltarget.Enemy.value
        skill.Nature = SkillNature.Offensive.value
        self.skill_data[skill.SkillID] = skill
        
        # PvE-Only Deldrimor Skills
        skill = self.CustomSkill()
        skill.SkillID = GLOBAL_CACHE.Skill.GetID("By_Urals_Hammer")
        skill.SkillType = SkillType.Shout.value
        skill.TargetAllegiance = Skilltarget.DeadAlly.value
        skill.Nature = SkillNature.Resurrection.value
        skill.Conditions.IsAlive = False
        self.skill_data[skill.SkillID] = skill

        skill = self.CustomSkill()
        skill.SkillID = GLOBAL_CACHE.Skill.GetID("Dont_Trip")
        skill.SkillType = SkillType.Shout.value
        skill.TargetAllegiance = Skilltarget.Self.value
        skill.Nature = SkillNature.Buff.value
        skill.Conditions.IsOutOfCombat = True
        self.skill_data[skill.SkillID] = skill

        skill = self.CustomSkill()
        skill.SkillID = GLOBAL_CACHE.Skill.GetID("Alkars_Alchemical_Acid")
        skill.SkillType = SkillType.Spell.value
        skill.TargetAllegiance = Skilltarget.Enemy.value
        skill.Nature = SkillNature.Offensive.value
        self.skill_data[skill.SkillID] = skill

        skill = self.CustomSkill()
        skill.SkillID = GLOBAL_CACHE.Skill.GetID("Black_Powder_Mine")
        skill.SkillType = SkillType.Trap.value
        skill.TargetAllegiance = Skilltarget.Self.value
        skill.Nature = SkillNature.Offensive.value
        self.skill_data[skill.SkillID] = skill

        skill = self.CustomSkill()
        skill.SkillID = GLOBAL_CACHE.Skill.GetID("Brawling_Headbutt")
        skill.SkillType = SkillType.Skill.value
        skill.TargetAllegiance = Skilltarget.Enemy.value
        skill.Nature = SkillNature.Offensive.value
        self.skill_data[skill.SkillID] = skill

        skill = self.CustomSkill()
        skill.SkillID = GLOBAL_CACHE.Skill.GetID("Breath_of_the_Great_Dwarf")
        skill.SkillType = SkillType.Spell.value
        skill.TargetAllegiance = Skilltarget.Ally.value
        skill.Nature = SkillNature.CustomC.value
        skill.Conditions.LessLife = 0.85
        skill.Conditions.IsPartyWide = True
        skill.Conditions.PartyWideArea = Range.SafeCompass.value
        self.skill_data[skill.SkillID] = skill

        skill = self.CustomSkill()
        skill.SkillID = GLOBAL_CACHE.Skill.GetID("Drunken_Master")
        skill.SkillType = SkillType.Stance.value
        skill.TargetAllegiance = Skilltarget.Self.value
        skill.Nature = SkillNature.Buff.value
        self.skill_data[skill.SkillID] = skill

        skill = self.CustomSkill()
        skill.SkillID = GLOBAL_CACHE.Skill.GetID("Dwarven_Stability")
        skill.SkillType = SkillType.Enchantment.value
        skill.TargetAllegiance = Skilltarget.Self.value
        skill.Nature = SkillNature.Buff.value
        self.skill_data[skill.SkillID] = skill

        skill = self.CustomSkill()
        skill.SkillID = GLOBAL_CACHE.Skill.GetID("Ear_Bite")
        skill.SkillType = SkillType.Skill.value
        skill.TargetAllegiance = Skilltarget.Enemy.value
        skill.Nature = SkillNature.Offensive.value
        self.skill_data[skill.SkillID] = skill

        skill = self.CustomSkill()
        skill.SkillID = GLOBAL_CACHE.Skill.GetID("Great_Dwarf_Armor")
        skill.SkillType = SkillType.Enchantment.value
        skill.TargetAllegiance = Skilltarget.Ally.value
        skill.Nature = SkillNature.Buff.value
        self.skill_data[skill.SkillID] = skill

        skill = self.CustomSkill()
        skill.SkillID = GLOBAL_CACHE.Skill.GetID("Great_Dwarf_Weapon")
        skill.SkillType = SkillType.WeaponSpell.value
        skill.TargetAllegiance = Skilltarget.AllyMartial.value
        skill.Nature = SkillNature.Buff.value
        skill.Conditions.TargetingStrict = True
        skill.Conditions.IsOutOfCombat = False
        self.skill_data[skill.SkillID] = skill

        skill = self.CustomSkill()
        skill.SkillID = GLOBAL_CACHE.Skill.GetID("Light_of_Deldrimor")
        skill.SkillType = SkillType.Spell.value
        skill.TargetAllegiance = Skilltarget.Self.value
        skill.Nature = SkillNature.Offensive.value
        self.skill_data[skill.SkillID] = skill

        skill = self.CustomSkill()
        skill.SkillID = GLOBAL_CACHE.Skill.GetID("Low_Blow")
        skill.SkillType = SkillType.Skill.value
        skill.TargetAllegiance = Skilltarget.Enemy.value
        skill.Nature = SkillNature.Offensive.value
        self.skill_data[skill.SkillID] = skill

        skill = self.CustomSkill()
        skill.SkillID = GLOBAL_CACHE.Skill.GetID("Snow_Storm")
        skill.SkillType = SkillType.Spell.value
        skill.TargetAllegiance = Skilltarget.Enemy.value
        skill.Nature = SkillNature.Offensive.value
        self.skill_data[skill.SkillID] = skill

        # PVE-ONLY EBON VANGUARD
        skill = self.CustomSkill()
        skill.SkillID = GLOBAL_CACHE.Skill.GetID("Deft_Strike")
        skill.SkillType = SkillType.Attack.value
        skill.TargetAllegiance = Skilltarget.Enemy.value
        skill.Nature = SkillNature.Offensive.value
        self.skill_data[skill.SkillID] = skill

        skill = self.CustomSkill()
        skill.SkillID = GLOBAL_CACHE.Skill.GetID("Ebon_Battle_Standard_of_Courage")
        skill.SkillType = SkillType.Ward.value
        skill.TargetAllegiance = Skilltarget.Self.value
        skill.Nature = SkillNature.Buff.value
        skill.Conditions.EnemiesInRange = 3
        skill.Conditions.EnemiesInRangeArea = Range.Area.value
        self.skill_data[skill.SkillID] = skill

        skill = self.CustomSkill()
        skill.SkillID = GLOBAL_CACHE.Skill.GetID("Ebon_Battle_Standard_of_Honor")
        skill.SkillType = SkillType.Ward.value
        skill.TargetAllegiance = Skilltarget.Self.value
        skill.Nature = SkillNature.Buff.value
        skill.Conditions.EnemiesInRange = 3
        skill.Conditions.EnemiesInRangeArea = Range.Area.value
        self.skill_data[skill.SkillID] = skill

        skill = self.CustomSkill()
        skill.SkillID = GLOBAL_CACHE.Skill.GetID("Ebon_Battle_Standard_of_Wisdom")
        skill.SkillType = SkillType.Ward.value
        skill.TargetAllegiance = Skilltarget.Self.value
        skill.Nature = SkillNature.Buff.value
        skill.Conditions.EnemiesInRange = 3
        skill.Conditions.EnemiesInRangeArea = Range.Area.value
        self.skill_data[skill.SkillID] = skill
        
        skill = self.CustomSkill()
        skill.SkillID = GLOBAL_CACHE.Skill.GetID("Ebon_Battle_Standard_of_Power")
        skill.SkillType = SkillType.Ward.value
        skill.TargetAllegiance = Skilltarget.Self.value
        skill.Nature = SkillNature.Buff.value
        skill.Conditions.EnemiesInRange = 3
        skill.Conditions.EnemiesInRangeArea = Range.Area.value
        self.skill_data[skill.SkillID] = skill

        skill = self.CustomSkill()
        skill.SkillID = GLOBAL_CACHE.Skill.GetID("Ebon_Escape")
        skill.SkillType = SkillType.Spell.value
        skill.TargetAllegiance = Skilltarget.OtherAlly.value
        skill.Nature = SkillNature.Healing.value
        skill.Conditions.TargetingStrict = True
        skill.Conditions.LessLife = 0.6
        self.skill_data[skill.SkillID] = skill

        skill = self.CustomSkill()
        skill.SkillID = GLOBAL_CACHE.Skill.GetID("Ebon_Vanguard_Assassin_Support")
        skill.SkillType = SkillType.Spell.value
        skill.TargetAllegiance = Skilltarget.Enemy.value
        skill.Nature = SkillNature.Offensive.value
        self.skill_data[skill.SkillID] = skill

        skill = self.CustomSkill()
        skill.SkillID = GLOBAL_CACHE.Skill.GetID("Ebon_Vanguard_Sniper_Support")
        skill.SkillType = SkillType.Spell.value
        skill.TargetAllegiance = Skilltarget.Enemy.value
        skill.Nature = SkillNature.Offensive.value
        self.skill_data[skill.SkillID] = skill

        skill = self.CustomSkill()
        skill.SkillID = GLOBAL_CACHE.Skill.GetID("Signet_of_Infection")
        skill.SkillType = SkillType.Signet.value
        skill.TargetAllegiance = Skilltarget.Enemy.value
        skill.Nature = SkillNature.Offensive.value
        skill.Conditions.HasBleeding = True
        self.skill_data[skill.SkillID] = skill

        skill = self.CustomSkill()
        skill.SkillID = GLOBAL_CACHE.Skill.GetID("Sneak_Attack")
        skill.SkillType = SkillType.Attack.value
        skill.TargetAllegiance = Skilltarget.Enemy.value
        skill.Nature = SkillNature.Offensive.value
        self.skill_data[skill.SkillID] = skill

        skill = self.CustomSkill()
        skill.SkillID = GLOBAL_CACHE.Skill.GetID("Tryptophan_Signet")
        skill.SkillType = SkillType.Signet.value
        skill.TargetAllegiance = Skilltarget.Enemy.value
        skill.Nature = SkillNature.Offensive.value
        self.skill_data[skill.SkillID] = skill

        skill = self.CustomSkill()
        skill.SkillID = GLOBAL_CACHE.Skill.GetID("Weakness_Trap")
        skill.SkillType = SkillType.Trap.value
        skill.TargetAllegiance = Skilltarget.Self.value
        skill.Nature = SkillNature.Offensive.value
        self.skill_data[skill.SkillID] = skill

        skill = self.CustomSkill()
        skill.SkillID = GLOBAL_CACHE.Skill.GetID("Winds")
        skill.SkillType = SkillType.Ritual.value
        skill.TargetAllegiance = Skilltarget.Self.value
        skill.Nature = SkillNature.Buff.value
        self.skill_data[skill.SkillID] = skill

        #PVE-ONLY NORN

        skill = self.CustomSkill()
        skill.SkillID = GLOBAL_CACHE.Skill.GetID("Dodge_This")
        skill.SkillType = SkillType.Shout.value
        skill.TargetAllegiance = Skilltarget.Self.value
        skill.Nature = SkillNature.Buff.value
        self.skill_data[skill.SkillID] = skill

        skill = self.CustomSkill()
        skill.SkillID = GLOBAL_CACHE.Skill.GetID("Finish_Him")
        skill.SkillType = SkillType.Shout.value
        skill.TargetAllegiance = Skilltarget.Enemy.value
        skill.Nature = SkillNature.Offensive.value
        skill.Conditions.LessLife = 0.5
        self.skill_data[skill.SkillID] = skill

        skill = self.CustomSkill()
        skill.SkillID = GLOBAL_CACHE.Skill.GetID("I_Am_Unstoppable")
        skill.SkillType = SkillType.Shout.value
        skill.TargetAllegiance = Skilltarget.Self.value
        skill.Nature = SkillNature.Buff.value
        self.skill_data[skill.SkillID] = skill

        skill = self.CustomSkill()
        skill.SkillID = GLOBAL_CACHE.Skill.GetID("I_Am_the_Strongest")
        skill.SkillType = SkillType.Shout.value
        skill.TargetAllegiance = Skilltarget.Self.value
        skill.Nature = SkillNature.Buff.value
        self.skill_data[skill.SkillID] = skill

        skill = self.CustomSkill()
        skill.SkillID = GLOBAL_CACHE.Skill.GetID("You_Are_All_Weaklings")
        skill.SkillType = SkillType.Shout.value
        skill.TargetAllegiance = Skilltarget.Enemy.value
        skill.Nature = SkillNature.Offensive.value
        self.skill_data[skill.SkillID] = skill

        skill = self.CustomSkill()
        skill.SkillID = GLOBAL_CACHE.Skill.GetID("You_Move_Like_a_Dwarf")
        skill.SkillType = SkillType.Shout.value
        skill.TargetAllegiance = Skilltarget.Enemy.value
        skill.Nature = SkillNature.Offensive.value
        self.skill_data[skill.SkillID] = skill

        skill = self.CustomSkill()
        skill.SkillID = GLOBAL_CACHE.Skill.GetID("A_Touch_of_Guile")
        skill.SkillType = SkillType.Hex.value
        skill.TargetAllegiance = Skilltarget.Enemy.value
        skill.Nature = SkillNature.Offensive.value
        self.skill_data[skill.SkillID] = skill

        skill = self.CustomSkill()
        skill.SkillID = GLOBAL_CACHE.Skill.GetID("Club_of_a_Thousand_Bears")
        skill.SkillType = SkillType.Attack.value
        skill.TargetAllegiance = Skilltarget.Enemy.value
        skill.Nature = SkillNature.Offensive.value
        self.skill_data[skill.SkillID] = skill

        skill = self.CustomSkill()
        skill.SkillID = GLOBAL_CACHE.Skill.GetID("Feel_No_Pain")
        skill.SkillType = SkillType.Skill.value
        skill.TargetAllegiance = Skilltarget.Self.value
        skill.Nature = SkillNature.Buff.value
        self.skill_data[skill.SkillID] = skill

        skill = self.CustomSkill()
        skill.SkillID = GLOBAL_CACHE.Skill.GetID("Raven_Blessing")
        skill.SkillType = SkillType.Form.value
        skill.TargetAllegiance = Skilltarget.Self.value
        skill.Nature = SkillNature.Offensive.value
        self.skill_data[skill.SkillID] = skill

        skill = self.CustomSkill()
        skill.SkillID = GLOBAL_CACHE.Skill.GetID("Ursan_Blessing")
        skill.SkillType = SkillType.Form.value
        skill.TargetAllegiance = Skilltarget.Self.value
        skill.Nature = SkillNature.Offensive.value
        self.skill_data[skill.SkillID] = skill

        skill = self.CustomSkill()
        skill.SkillID = GLOBAL_CACHE.Skill.GetID("Volfen_Blessing")
        skill.SkillType = SkillType.Form.value
        skill.TargetAllegiance = Skilltarget.Self.value
        skill.Nature = SkillNature.Offensive.value
        self.skill_data[skill.SkillID] = skill<|MERGE_RESOLUTION|>--- conflicted
+++ resolved
@@ -424,13 +424,8 @@
         skill.SkillType = SkillType.Attack.value
         skill.TargetAllegiance = Skilltarget.Enemy.value
         skill.Nature = SkillNature.Offensive.value
-<<<<<<< HEAD
-        skill.Conditions.EnemiesInRange = 2
-        skill.Conditions.EnemiesInRangeArea = Range.Adjacent.value
-=======
         #skill.Conditions.EnemiesInRange = 2
         #skill.Conditions.EnemiesInRangeArea = Range.Adjacent.value
->>>>>>> 9e0da20d
         self.skill_data[skill.SkillID] = skill
 
         skill = self.CustomSkill()
